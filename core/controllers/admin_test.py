--- conflicted
+++ resolved
@@ -709,9 +709,6 @@
 
         self.logout()
 
-<<<<<<< HEAD
-    def test_update_feature_flag_rules(self):
-=======
     def test_get_handler_includes_all_feature_flags(self):
         self.login(self.ADMIN_EMAIL, is_super_admin=True)
         feature = platform_parameter_registry.Registry.create_feature_flag(
@@ -775,7 +772,6 @@
         self.logout()
 
     def test_post_flag_changes_correctly_updates_flags_returned_by_getter(self):
->>>>>>> 4f0f518a
         self.login(self.ADMIN_EMAIL, is_super_admin=True)
         csrf_token = self.get_new_csrf_token()
 
@@ -808,11 +804,7 @@
                     'action': 'update_feature_flag_rules',
                     'feature_name': feature.name,
                     'new_rules': new_rule_dicts,
-<<<<<<< HEAD
-                    'message': 'test update feature',
-=======
                     'commit_message': 'test update feature',
->>>>>>> 4f0f518a
                 }, csrf_token=csrf_token)
 
             response_dict = self.get_json('/adminhandler')
@@ -852,11 +844,7 @@
                     'action': 'update_feature_flag_rules',
                     'feature_name': feature.name,
                     'new_rules': new_rule_dicts,
-<<<<<<< HEAD
-                    'message': 'test update feature',
-=======
                     'commit_message': 'test update feature',
->>>>>>> 4f0f518a
                 },
                 csrf_token=csrf_token,
                 expected_status_int=400
