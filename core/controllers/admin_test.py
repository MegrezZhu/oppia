--- conflicted
+++ resolved
@@ -29,12 +29,8 @@
 from core.domain import exp_domain
 from core.domain import exp_fetchers
 from core.domain import exp_services
-from core.domain import feature_gating_services
 from core.domain import opportunity_services
-<<<<<<< HEAD
-=======
 from core.domain import platform_feature_services
->>>>>>> 66bebc2a
 from core.domain import platform_parameter_registry
 from core.domain import question_fetchers
 from core.domain import recommendations_services
@@ -732,25 +728,14 @@
         ]
 
         feature_list_ctx = self.swap(
-<<<<<<< HEAD
-            feature_gating_services, 'ALL_FEATURES_LIST', [feature.name])
-        feature_set_ctx = self.swap(
-            feature_gating_services, 'ALL_FEATURES_NAMES_SET',
-=======
             platform_feature_services, 'ALL_FEATURES_LIST', [feature.name])
         feature_set_ctx = self.swap(
             platform_feature_services, 'ALL_FEATURES_NAMES_SET',
->>>>>>> 66bebc2a
             set([feature.name]))
         with feature_list_ctx, feature_set_ctx:
             response_dict = self.get_json('/adminhandler')
             self.assertEqual(
-<<<<<<< HEAD
-                response_dict['feature_flags'],
-                {feature.name: feature.to_dict()})
-=======
                 response_dict['feature_flags'], [feature.to_dict()])
->>>>>>> 66bebc2a
 
             self.post_json(
                 '/adminhandler', {
@@ -761,19 +746,13 @@
                 }, csrf_token=csrf_token)
 
             response_dict = self.get_json('/adminhandler')
-<<<<<<< HEAD
-            rules = response_dict['feature_flags'][feature.name]['rules']
-=======
             rules = response_dict['feature_flags'][0]['rules']
->>>>>>> 66bebc2a
             self.assertEqual(rules, new_rule_dicts)
 
         platform_parameter_registry.Registry.parameter_registry.pop(
             feature.name)
         self.logout()
 
-<<<<<<< HEAD
-=======
     def test_update_feature_flag_rules_with_invalid_rules_returns_400(self):
         self.login(self.ADMIN_EMAIL, is_super_admin=True)
         csrf_token = self.get_new_csrf_token()
@@ -817,7 +796,6 @@
             feature.name)
         self.logout()
 
->>>>>>> 66bebc2a
 
 class GenerateDummyExplorationsTest(test_utils.GenericTestBase):
     """Test the conditions for generation of dummy explorations."""
