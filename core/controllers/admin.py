# Copyright 2014 The Oppia Authors. All Rights Reserved.
#
# Licensed under the Apache License, Version 2.0 (the "License");
# you may not use this file except in compliance with the License.
# You may obtain a copy of the License at
#
#      http://www.apache.org/licenses/LICENSE-2.0
#
# Unless required by applicable law or agreed to in writing, software
# distributed under the License is distributed on an "AS-IS" BASIS,
# WITHOUT WARRANTIES OR CONDITIONS OF ANY KIND, either express or implied.
# See the License for the specific language governing permissions and
# limitations under the License.

"""Controllers for the admin view."""

from __future__ import absolute_import  # pylint: disable=import-only-modules
from __future__ import unicode_literals  # pylint: disable=import-only-modules

import logging
import random

from constants import constants
from core import jobs
from core import jobs_registry
from core.controllers import acl_decorators
from core.controllers import base
from core.domain import collection_services
from core.domain import config_domain
from core.domain import config_services
from core.domain import email_manager
from core.domain import exp_domain
from core.domain import exp_fetchers
from core.domain import exp_services
from core.domain import feature_gating_services
from core.domain import html_domain
from core.domain import opportunity_services
from core.domain import platform_feature_services
from core.domain import question_domain
from core.domain import question_services
from core.domain import recommendations_services
from core.domain import rights_manager
from core.domain import role_services
from core.domain import search_services
from core.domain import skill_domain
from core.domain import skill_services
from core.domain import state_domain
from core.domain import stats_services
from core.domain import story_domain
from core.domain import story_services
from core.domain import subtopic_page_domain
from core.domain import subtopic_page_services
from core.domain import suggestion_services
from core.domain import topic_domain
from core.domain import topic_services
from core.domain import user_services
from core.platform import models
import feconf
import python_utils
import utils

current_user_services = models.Registry.import_current_user_services()


class AdminPage(base.BaseHandler):
    """Admin page shown in the App Engine admin console."""

    @acl_decorators.can_access_admin_page
    def get(self):
        """Handles GET requests."""

        self.render_template('admin-page.mainpage.html')


class AdminHandler(base.BaseHandler):
    """Handler for the admin page."""

    GET_HANDLER_ERROR_RETURN_TYPE = feconf.HANDLER_TYPE_JSON

    @acl_decorators.can_access_admin_page
    def get(self):
        """Handles GET requests."""
        demo_exploration_ids = list(feconf.DEMO_EXPLORATIONS.keys())

        recent_job_data = jobs.get_data_for_recent_jobs()
        unfinished_job_data = jobs.get_data_for_unfinished_jobs()
        topic_summaries = topic_services.get_all_topic_summaries()
        topic_summary_dicts = [
            summary.to_dict() for summary in topic_summaries]
        for job in unfinished_job_data:
            job['can_be_canceled'] = job['is_cancelable'] and any([
                klass.__name__ == job['job_type']
                for klass in (
                    jobs_registry.ONE_OFF_JOB_MANAGERS + (
                        jobs_registry.AUDIT_JOB_MANAGERS))])

        queued_or_running_job_types = set([
            job['job_type'] for job in unfinished_job_data])
        one_off_job_status_summaries = [{
            'job_type': klass.__name__,
            'is_queued_or_running': (
                klass.__name__ in queued_or_running_job_types)
        } for klass in jobs_registry.ONE_OFF_JOB_MANAGERS]
        audit_job_status_summaries = [{
            'job_type': klass.__name__,
            'is_queued_or_running': (
                klass.__name__ in queued_or_running_job_types)
        } for klass in jobs_registry.AUDIT_JOB_MANAGERS]

        continuous_computations_data = jobs.get_continuous_computations_info(
            jobs_registry.ALL_CONTINUOUS_COMPUTATION_MANAGERS)
        for computation in continuous_computations_data:
            if computation['last_started_msec']:
                computation['human_readable_last_started'] = (
                    utils.get_human_readable_time_string(
                        computation['last_started_msec']))
            if computation['last_stopped_msec']:
                computation['human_readable_last_stopped'] = (
                    utils.get_human_readable_time_string(
                        computation['last_stopped_msec']))
            if computation['last_finished_msec']:
                computation['human_readable_last_finished'] = (
                    utils.get_human_readable_time_string(
                        computation['last_finished_msec']))

<<<<<<< HEAD
        feature_flag_settings = (
            feature_gating_services.get_all_feature_flag_setting_dicts())
=======
        feature_flag_dicts = (
            platform_feature_services.get_all_feature_flag_dicts())
>>>>>>> 66bebc2a

        self.render_json({
            'config_properties': (
                config_domain.Registry.get_config_property_schemas()),
            'continuous_computations_data': continuous_computations_data,
            'demo_collections': sorted(feconf.DEMO_COLLECTIONS.items()),
            'demo_explorations': sorted(feconf.DEMO_EXPLORATIONS.items()),
            'demo_exploration_ids': demo_exploration_ids,
            'human_readable_current_time': (
                utils.get_human_readable_time_string(
                    utils.get_current_time_in_millisecs())),
            'one_off_job_status_summaries': one_off_job_status_summaries,
            'audit_job_status_summaries': audit_job_status_summaries,
            'recent_job_data': recent_job_data,
            'unfinished_job_data': unfinished_job_data,
            'updatable_roles': {
                role: role_services.HUMAN_READABLE_ROLES[role]
                for role in role_services.UPDATABLE_ROLES
            },
            'viewable_roles': {
                role: role_services.HUMAN_READABLE_ROLES[role]
                for role in role_services.VIEWABLE_ROLES
            },
            'topic_summaries': topic_summary_dicts,
            'role_graph_data': role_services.get_role_graph_data(),
<<<<<<< HEAD
            'feature_flags': feature_flag_settings,
=======
            'feature_flags': feature_flag_dicts,
>>>>>>> 66bebc2a
        })

    @acl_decorators.can_access_admin_page
    def post(self):
        """Handles POST requests."""
        try:
            result = {}
            if self.payload.get('action') == 'reload_exploration':
                exploration_id = self.payload.get('exploration_id')
                self._reload_exploration(exploration_id)
            elif self.payload.get('action') == 'reload_collection':
                collection_id = self.payload.get('collection_id')
                self._reload_collection(collection_id)
            elif self.payload.get('action') == 'generate_dummy_explorations':
                num_dummy_exps_to_generate = self.payload.get(
                    'num_dummy_exps_to_generate')
                num_dummy_exps_to_publish = self.payload.get(
                    'num_dummy_exps_to_publish')
                if not isinstance(num_dummy_exps_to_generate, int):
                    raise self.InvalidInputException(
                        '%s is not a number' % num_dummy_exps_to_generate)
                elif not isinstance(num_dummy_exps_to_publish, int):
                    raise self.InvalidInputException(
                        '%s is not a number' % num_dummy_exps_to_publish)
                elif num_dummy_exps_to_generate < num_dummy_exps_to_publish:
                    raise self.InvalidInputException(
                        'Generate count cannot be less than publish count')
                else:
                    self._generate_dummy_explorations(
                        num_dummy_exps_to_generate, num_dummy_exps_to_publish)
            elif self.payload.get('action') == 'clear_search_index':
                search_services.clear_collection_search_index()
                search_services.clear_exploration_search_index()
            elif (
                    self.payload.get('action') ==
                    'generate_dummy_new_structures_data'):
                self._load_dummy_new_structures_data()
            elif (
                    self.payload.get('action') ==
                    'generate_dummy_new_skill_data'):
                self._generate_dummy_skill_and_questions()
            elif self.payload.get('action') == (
                    'flush_migration_bot_contribution_data'):
                user_services.flush_migration_bot_contributions_model()
            elif self.payload.get('action') == 'save_config_properties':
                new_config_property_values = self.payload.get(
                    'new_config_property_values')
                logging.info(
                    '[ADMIN] %s saved config property values: %s' %
                    (self.user_id, new_config_property_values))
                for (name, value) in new_config_property_values.items():
                    config_services.set_property(self.user_id, name, value)
            elif self.payload.get('action') == 'revert_config_property':
                config_property_id = self.payload.get('config_property_id')
                logging.info(
                    '[ADMIN] %s reverted config property: %s' %
                    (self.user_id, config_property_id))
                config_services.revert_property(
                    self.user_id, config_property_id)
            elif self.payload.get('action') == 'start_new_job':
                for klass in (
                        jobs_registry.ONE_OFF_JOB_MANAGERS + (
                            jobs_registry.AUDIT_JOB_MANAGERS)):
                    if klass.__name__ == self.payload.get('job_type'):
                        klass.enqueue(klass.create_new())
                        break
            elif self.payload.get('action') == 'cancel_job':
                job_id = self.payload.get('job_id')
                job_type = self.payload.get('job_type')
                for klass in (
                        jobs_registry.ONE_OFF_JOB_MANAGERS + (
                            jobs_registry.AUDIT_JOB_MANAGERS)):
                    if klass.__name__ == job_type:
                        klass.cancel(job_id, self.user_id)
                        break
            elif self.payload.get('action') == 'start_computation':
                computation_type = self.payload.get('computation_type')
                for klass in jobs_registry.ALL_CONTINUOUS_COMPUTATION_MANAGERS:
                    if klass.__name__ == computation_type:
                        klass.start_computation()
                        break
            elif self.payload.get('action') == 'stop_computation':
                computation_type = self.payload.get('computation_type')
                for klass in jobs_registry.ALL_CONTINUOUS_COMPUTATION_MANAGERS:
                    if klass.__name__ == computation_type:
                        klass.stop_computation(self.user_id)
                        break
            elif self.payload.get('action') == 'upload_topic_similarities':
                data = self.payload.get('data')
                recommendations_services.update_topic_similarities(data)
            elif self.payload.get('action') == (
                    'regenerate_topic_related_opportunities'):
                topic_id = self.payload.get('topic_id')
                opportunities_count = (
                    opportunity_services
                    .regenerate_opportunities_related_to_topic(
                        topic_id, delete_existing_opportunities=True))
                result = {
                    'opportunities_count': opportunities_count
                }
            elif self.payload.get('action') == 'update_feature_flag_rules':
                feature_name = self.payload.get('feature_name')
                new_rule_dicts = self.payload.get('new_rules')
                commit_message = self.payload.get('message')
<<<<<<< HEAD
                feature_gating_services.update_feature_flag_rules(
                    feature_name, self.user_id, commit_message, new_rule_dicts)
=======
                try:
                    platform_feature_services.update_feature_flag_rules(
                        feature_name, self.user_id, commit_message,
                        new_rule_dicts)
                except Exception as e:
                    raise self.InvalidInputException(e.message)
>>>>>>> 66bebc2a
                logging.info(
                    '[ADMIN] %s updated feature %s with new rules: '
                    '%s.' % (self.user_id, feature_name, new_rule_dicts))
            self.render_json(result)
        except Exception as e:
            self.render_json({'error': python_utils.UNICODE(e)})
            raise

    def _reload_exploration(self, exploration_id):
        """Reloads the exploration in dev_mode corresponding to the given
        exploration id.

        Args:
            exploration_id: str. The exploration id.

        Raises:
            Exception. Cannot reload an exploration in production.
        """
        if constants.DEV_MODE:
            logging.info(
                '[ADMIN] %s reloaded exploration %s' %
                (self.user_id, exploration_id))
            exp_services.load_demo(python_utils.convert_to_bytes(
                exploration_id))
            rights_manager.release_ownership_of_exploration(
                user_services.get_system_user(), python_utils.convert_to_bytes(
                    exploration_id))
        else:
            raise Exception('Cannot reload an exploration in production.')

    def _create_dummy_question(
            self, question_id, question_content, linked_skill_ids):
        """Creates a dummy question object with the given question ID.

        Args:
            question_id: str. The ID of the question to be created.
            question_content: str. The question content.
            linked_skill_ids: list(str). The IDs of the skills to which the
                question is linked to.

        Returns:
            Question. The dummy question with given values.
        """
        state = state_domain.State.create_default_state(
            'ABC', is_initial_state=True)
        state.update_interaction_id('TextInput')
        state.update_interaction_customization_args({
            'placeholder': {
                'value': {
                    'content_id': 'ca_placeholder_0',
                    'unicode_str': ''
                }
            },
            'rows': {'value': 1}
        })

        state.update_next_content_id_index(1)
        state.update_content(state_domain.SubtitledHtml('1', question_content))
        recorded_voiceovers = state_domain.RecordedVoiceovers({})
        written_translations = state_domain.WrittenTranslations({})
        recorded_voiceovers.add_content_id_for_voiceover('ca_placeholder_0')
        recorded_voiceovers.add_content_id_for_voiceover('1')
        recorded_voiceovers.add_content_id_for_voiceover('default_outcome')
        written_translations.add_content_id_for_translation('ca_placeholder_0')
        written_translations.add_content_id_for_translation('1')
        written_translations.add_content_id_for_translation('default_outcome')

        state.update_recorded_voiceovers(recorded_voiceovers)
        state.update_written_translations(written_translations)
        solution = state_domain.Solution(
            'TextInput', False, 'Solution', state_domain.SubtitledHtml(
                'solution', '<p>This is a solution.</p>'))
        hints_list = [
            state_domain.Hint(
                state_domain.SubtitledHtml('hint_1', '<p>This is a hint.</p>')
            )
        ]

        state.update_interaction_solution(solution)
        state.update_interaction_hints(hints_list)
        state.update_interaction_default_outcome(
            state_domain.Outcome(
                None, state_domain.SubtitledHtml(
                    'feedback_id', '<p>Dummy Feedback</p>'),
                True, [], None, None
            )
        )
        question = question_domain.Question(
            question_id, state,
            feconf.CURRENT_STATE_SCHEMA_VERSION,
            constants.DEFAULT_LANGUAGE_CODE, 0, linked_skill_ids)
        return question

    def _create_dummy_skill(self, skill_id, skill_description, explanation):
        """Creates a dummy skill object with the given values.

        Args:
            skill_id: str. The ID of the skill to be created.
            skill_description: str. The description of the skill.
            explanation: str. The review material for the skill.

        Returns:
            Skill. The dummy skill with given values.
        """
        rubrics = [
            skill_domain.Rubric(
                constants.SKILL_DIFFICULTIES[0], ['Explanation 1']),
            skill_domain.Rubric(
                constants.SKILL_DIFFICULTIES[1], ['Explanation 2']),
            skill_domain.Rubric(
                constants.SKILL_DIFFICULTIES[2], ['Explanation 3'])]
        skill = skill_domain.Skill.create_default_skill(
            skill_id, skill_description, rubrics)
        skill.update_explanation(state_domain.SubtitledHtml('1', explanation))
        return skill

    def _load_dummy_new_structures_data(self):
        """Loads the database with two topics (one of which is empty), a story
        and three skills in the topic (two of them in a subtopic) and a question
        attached to each skill.

        Raises:
            Exception. Cannot load new structures data in production mode.
            Exception. User does not have enough rights to generate data.
        """
        if constants.DEV_MODE:
            if self.user.role != feconf.ROLE_ID_ADMIN:
                raise Exception(
                    'User does not have enough rights to generate data.')
            topic_id_1 = topic_services.get_new_topic_id()
            topic_id_2 = topic_services.get_new_topic_id()
            story_id = story_services.get_new_story_id()
            skill_id_1 = skill_services.get_new_skill_id()
            skill_id_2 = skill_services.get_new_skill_id()
            skill_id_3 = skill_services.get_new_skill_id()
            question_id_1 = question_services.get_new_question_id()
            question_id_2 = question_services.get_new_question_id()
            question_id_3 = question_services.get_new_question_id()

            skill_1 = self._create_dummy_skill(
                skill_id_1, 'Dummy Skill 1', '<p>Dummy Explanation 1</p>')
            skill_2 = self._create_dummy_skill(
                skill_id_2, 'Dummy Skill 2', '<p>Dummy Explanation 2</p>')
            skill_3 = self._create_dummy_skill(
                skill_id_3, 'Dummy Skill 3', '<p>Dummy Explanation 3</p>')

            question_1 = self._create_dummy_question(
                question_id_1, 'Question 1', [skill_id_1])
            question_2 = self._create_dummy_question(
                question_id_2, 'Question 2', [skill_id_2])
            question_3 = self._create_dummy_question(
                question_id_3, 'Question 3', [skill_id_3])
            question_services.add_question(self.user_id, question_1)
            question_services.add_question(self.user_id, question_2)
            question_services.add_question(self.user_id, question_3)

            question_services.create_new_question_skill_link(
                self.user_id, question_id_1, skill_id_1, 0.3)
            question_services.create_new_question_skill_link(
                self.user_id, question_id_2, skill_id_2, 0.5)
            question_services.create_new_question_skill_link(
                self.user_id, question_id_3, skill_id_3, 0.7)

            topic_1 = topic_domain.Topic.create_default_topic(
                topic_id_1, 'Dummy Topic 1', 'dummy-topic-one', 'description')
            topic_2 = topic_domain.Topic.create_default_topic(
                topic_id_2, 'Empty Topic', 'empty-topic', 'description')

            topic_1.add_canonical_story(story_id)
            topic_1.add_uncategorized_skill_id(skill_id_1)
            topic_1.add_uncategorized_skill_id(skill_id_2)
            topic_1.add_uncategorized_skill_id(skill_id_3)
            topic_1.add_subtopic(1, 'Dummy Subtopic Title')
            topic_1.move_skill_id_to_subtopic(None, 1, skill_id_2)
            topic_1.move_skill_id_to_subtopic(None, 1, skill_id_3)

            subtopic_page = (
                subtopic_page_domain.SubtopicPage.create_default_subtopic_page(
                    1, topic_id_1))
            # These explorations were chosen since they pass the validations
            # for published stories.
            self._reload_exploration('15')
            self._reload_exploration('25')
            self._reload_exploration('13')

            story = story_domain.Story.create_default_story(
                story_id, 'Help Jaime win the Arcade', 'Description',
                topic_id_1, 'help-jamie-win-arcade')

            story_node_dicts = [{
                'exp_id': '15',
                'title': 'What are the place values?',
                'description': 'Jaime learns the place value of each digit ' +
                               'in a big number.'
            }, {
                'exp_id': '25',
                'title': 'Finding the value of a number',
                'description': 'Jaime understands the value of his ' +
                               'arcade score.'
            }, {
                'exp_id': '13',
                'title': 'Comparing Numbers',
                'description': 'Jaime learns if a number is smaller or ' +
                               'greater than another number.'
            }]

            def generate_dummy_story_nodes(node_id, exp_id, title, description):
                """Generates and connects sequential story nodes.

                Args:
                    node_id: int. The node id.
                    exp_id: str. The exploration id.
                    title: str. The title of the story node.
                    description: str. The description of the story node.
                """

                story.add_node(
                    '%s%d' % (story_domain.NODE_ID_PREFIX, node_id),
                    title)
                story.update_node_description(
                    '%s%d' % (story_domain.NODE_ID_PREFIX, node_id),
                    description)
                story.update_node_exploration_id(
                    '%s%d' % (story_domain.NODE_ID_PREFIX, node_id), exp_id)

                if node_id != len(story_node_dicts):
                    story.update_node_destination_node_ids(
                        '%s%d' % (story_domain.NODE_ID_PREFIX, node_id),
                        ['%s%d' % (story_domain.NODE_ID_PREFIX, node_id + 1)])

                exp_services.update_exploration(
                    self.user_id, exp_id, [exp_domain.ExplorationChange({
                        'cmd': exp_domain.CMD_EDIT_EXPLORATION_PROPERTY,
                        'property_name': 'category',
                        'new_value': 'Astronomy'
                    })], 'Change category')

            for i, story_node_dict in enumerate(story_node_dicts):
                generate_dummy_story_nodes(i + 1, **story_node_dict)

            skill_services.save_new_skill(self.user_id, skill_1)
            skill_services.save_new_skill(self.user_id, skill_2)
            skill_services.save_new_skill(self.user_id, skill_3)
            story_services.save_new_story(self.user_id, story)
            topic_services.save_new_topic(self.user_id, topic_1)
            topic_services.save_new_topic(self.user_id, topic_2)
            subtopic_page_services.save_subtopic_page(
                self.user_id, subtopic_page, 'Added subtopic',
                [topic_domain.TopicChange({
                    'cmd': topic_domain.CMD_ADD_SUBTOPIC,
                    'subtopic_id': 1,
                    'title': 'Dummy Subtopic Title'
                })]
            )

            # Generates translation opportunities for the Contributor Dashboard.
            exp_ids_in_story = story.story_contents.get_all_linked_exp_ids()
            opportunity_services.add_new_exploration_opportunities(
                story_id, exp_ids_in_story)

            topic_services.publish_story(topic_id_1, story_id, self.user_id)
        else:
            raise Exception('Cannot load new structures data in production.')

    def _generate_dummy_skill_and_questions(self):
        """Generate and loads the database with a skill and 15 questions
        linked to the skill.

        Raises:
            Exception. Cannot load new structures data in production mode.
            Exception. User does not have enough rights to generate data.
        """
        if constants.DEV_MODE:
            if self.user.role != feconf.ROLE_ID_ADMIN:
                raise Exception(
                    'User does not have enough rights to generate data.')
            skill_id = skill_services.get_new_skill_id()
            skill_name = 'Dummy Skill %s' % python_utils.UNICODE(
                random.getrandbits(32))
            skill = self._create_dummy_skill(
                skill_id, skill_name, '<p>Dummy Explanation 1</p>')
            skill_services.save_new_skill(self.user_id, skill)
            for i in python_utils.RANGE(15):
                question_id = question_services.get_new_question_id()
                question_name = 'Question number %s %s' % (
                    python_utils.UNICODE(i), skill_name)
                question = self._create_dummy_question(
                    question_id, question_name, [skill_id])
                question_services.add_question(self.user_id, question)
                question_difficulty = list(
                    constants.SKILL_DIFFICULTY_LABEL_TO_FLOAT.values())
                random_difficulty = random.choice(question_difficulty)
                question_services.create_new_question_skill_link(
                    self.user_id, question_id, skill_id, random_difficulty)
        else:
            raise Exception('Cannot generate dummy skills in production.')

    def _reload_collection(self, collection_id):
        """Reloads the collection in dev_mode corresponding to the given
        collection id.

        Args:
            collection_id: str. The collection id.

        Raises:
            Exception. Cannot reload a collection in production.
        """
        if constants.DEV_MODE:
            logging.info(
                '[ADMIN] %s reloaded collection %s' %
                (self.user_id, collection_id))
            collection_services.load_demo(
                python_utils.convert_to_bytes(collection_id))
            rights_manager.release_ownership_of_collection(
                user_services.get_system_user(), python_utils.convert_to_bytes(
                    collection_id))
        else:
            raise Exception('Cannot reload a collection in production.')

    def _generate_dummy_explorations(
            self, num_dummy_exps_to_generate, num_dummy_exps_to_publish):
        """Generates and publishes the given number of dummy explorations.

        Args:
            num_dummy_exps_to_generate: int. Count of dummy explorations to
                be generated.
            num_dummy_exps_to_publish: int. Count of explorations to
                be published.

        Raises:
            Exception. Environment is not DEVMODE.
        """

        if constants.DEV_MODE:
            logging.info(
                '[ADMIN] %s generated %s number of dummy explorations' %
                (self.user_id, num_dummy_exps_to_generate))
            possible_titles = ['Hulk Neuroscience', 'Quantum Starks',
                               'Wonder Anatomy',
                               'Elvish, language of "Lord of the Rings',
                               'The Science of Superheroes']
            exploration_ids_to_publish = []
            for i in python_utils.RANGE(num_dummy_exps_to_generate):
                title = random.choice(possible_titles)
                category = random.choice(constants.SEARCH_DROPDOWN_CATEGORIES)
                new_exploration_id = exp_fetchers.get_new_exploration_id()
                exploration = exp_domain.Exploration.create_default_exploration(
                    new_exploration_id, title=title, category=category,
                    objective='Dummy Objective')
                exp_services.save_new_exploration(self.user_id, exploration)
                if i <= num_dummy_exps_to_publish - 1:
                    exploration_ids_to_publish.append(new_exploration_id)
                    rights_manager.publish_exploration(
                        self.user, new_exploration_id)
            exp_services.index_explorations_given_ids(
                exploration_ids_to_publish)
        else:
            raise Exception('Cannot generate dummy explorations in production.')


class ExplorationsLatexSvgHandler(base.BaseHandler):
    """Handler updating explorations having math rich-text components with
    math SVGs.

    TODO(#10045): Remove this function once all the math-rich text components in
    explorations have a valid math SVG stored in the datastore.
    """

    GET_HANDLER_ERROR_RETURN_TYPE = feconf.HANDLER_TYPE_JSON

    @acl_decorators.can_access_admin_page
    def get(self):
        item_to_fetch = self.request.get('item_to_fetch')
        if item_to_fetch == 'exp_id_to_latex_mapping':
            latex_strings_to_exp_id_mapping = (
                exp_services.get_batch_of_exps_for_latex_svg_generation())
            self.render_json({
                'latex_strings_to_exp_id_mapping': (
                    latex_strings_to_exp_id_mapping)
            })
        elif item_to_fetch == 'number_of_explorations_left_to_update':
            number_of_explorations_left_to_update = (
                exp_services.
                get_number_explorations_having_latex_strings_without_svgs())
            self.render_json({
                'number_of_explorations_left_to_update': '%d' % (
                    number_of_explorations_left_to_update)
            })
        else:
            raise self.InvalidInputException(
                'Please specify a valid type of item to fetch.')

    @acl_decorators.can_access_admin_page
    def post(self):
        latex_to_svg_mappings = self.payload.get('latexMapping')
        for exp_id, latex_to_svg_mapping_dict in latex_to_svg_mappings.items():
            for latex_string in latex_to_svg_mapping_dict.keys():
                svg_image = self.request.get(
                    latex_to_svg_mappings[exp_id][latex_string]['latexId'])
                if not svg_image:
                    raise self.InvalidInputException(
                        'SVG for LaTeX string %s in exploration %s is not '
                        'supplied.' % (latex_string, exp_id))

                dimensions = (
                    latex_to_svg_mappings[exp_id][latex_string]['dimensions'])
                latex_string_svg_image_dimensions = (
                    html_domain.LatexStringSvgImageDimensions(
                        dimensions['encoded_height_string'],
                        dimensions['encoded_width_string'],
                        dimensions['encoded_vertical_padding_string']))
                latex_string_svg_image_data = (
                    html_domain.LatexStringSvgImageData(
                        svg_image, latex_string_svg_image_dimensions))
                latex_to_svg_mappings[exp_id][latex_string] = (
                    latex_string_svg_image_data)

        for exp_id in latex_to_svg_mappings.keys():
            exp_services.update_exploration_with_math_svgs(
                exp_id, latex_to_svg_mappings[exp_id])
            logging.info('Successfully updated exploration %s' % (exp_id))
        number_of_explorations_left_to_update = (
            exp_services.
            get_number_explorations_having_latex_strings_without_svgs())
        self.render_json({
            'number_of_explorations_updated': '%d' % (
                len(latex_to_svg_mappings.keys())),
            'number_of_explorations_left_to_update': '%d' % (
                number_of_explorations_left_to_update)
        })


class SuggestionsLatexSvgHandler(base.BaseHandler):
    """Handler updating suggestions having math rich-text components with
    math SVGs.

    TODO(#10045): Remove this function once all the math-rich text components in
    suggestions have a valid math SVG stored in the datastore.
    """

    GET_HANDLER_ERROR_RETURN_TYPE = feconf.HANDLER_TYPE_JSON

    @acl_decorators.can_access_admin_page
    def get(self):
        latex_strings_to_suggestion_ids_mapping = (
            suggestion_services.
            get_latex_strings_to_suggestion_ids_mapping())
        self.render_json({
            'latex_strings_to_suggestion_ids_mapping': (
                latex_strings_to_suggestion_ids_mapping)
        })

    @acl_decorators.can_access_admin_page
    def post(self):
        latex_to_svg_mappings = self.payload.get('latexMapping')
        if not isinstance(latex_to_svg_mappings, dict):
            raise self.InvalidInputException(
                'Expected latex_to_svg_mappings to be a dict.')

        for suggestion_id, latex_to_svg_mapping_dict in (
                latex_to_svg_mappings.items()):
            for latex_string in latex_to_svg_mapping_dict.keys():
                svg_image = self.request.get(
                    latex_to_svg_mappings[suggestion_id][latex_string][
                        'latexId'])
                if not svg_image:
                    raise self.InvalidInputException(
                        'SVG for LaTeX string %s in suggestion %s is not '
                        'supplied.' % (latex_string, suggestion_id))

                dimensions = (
                    latex_to_svg_mappings[suggestion_id][latex_string][
                        'dimensions'])
                latex_string_svg_image_dimensions = (
                    html_domain.LatexStringSvgImageDimensions(
                        dimensions['encoded_height_string'],
                        dimensions['encoded_width_string'],
                        dimensions['encoded_vertical_padding_string']))
                latex_string_svg_image_data = (
                    html_domain.LatexStringSvgImageData(
                        svg_image, latex_string_svg_image_dimensions))
                latex_to_svg_mappings[suggestion_id][latex_string] = (
                    latex_string_svg_image_data)

        suggestion_services.update_suggestions_with_math_svgs(
            latex_to_svg_mappings)
        self.render_json({
            'number_of_suggestions_updated': '%d' % (
                len(latex_to_svg_mappings.keys()))
        })


class AdminRoleHandler(base.BaseHandler):
    """Handler for roles tab of admin page. Used to view and update roles."""

    GET_HANDLER_ERROR_RETURN_TYPE = feconf.HANDLER_TYPE_JSON

    @acl_decorators.can_access_admin_page
    def get(self):
        filter_criterion = self.request.get('filter_criterion')

        if filter_criterion == feconf.USER_FILTER_CRITERION_ROLE:
            role = self.request.get(feconf.USER_FILTER_CRITERION_ROLE)
            users_by_role = {
                username: role
                for username in user_services.get_usernames_by_role(role)
            }
            role_services.log_role_query(
                self.user_id, feconf.ROLE_ACTION_VIEW_BY_ROLE,
                role=role)
            self.render_json(users_by_role)
        elif filter_criterion == feconf.USER_FILTER_CRITERION_USERNAME:
            username = self.request.get(feconf.USER_FILTER_CRITERION_USERNAME)
            user_id = user_services.get_user_id_from_username(username)
            role_services.log_role_query(
                self.user_id, feconf.ROLE_ACTION_VIEW_BY_USERNAME,
                username=username)
            if user_id is None:
                raise self.InvalidInputException(
                    'User with given username does not exist.')
            user_role_dict = {
                username: user_services.get_user_role_from_id(user_id)
            }
            self.render_json(user_role_dict)
        else:
            raise self.InvalidInputException(
                'Invalid filter criterion to view roles.')

    @acl_decorators.can_access_admin_page
    def post(self):
        username = self.payload.get('username')
        role = self.payload.get('role')
        topic_id = self.payload.get('topic_id')
        user_id = user_services.get_user_id_from_username(username)
        if user_id is None:
            raise self.InvalidInputException(
                'User with given username does not exist.')

        if (
                user_services.get_user_role_from_id(user_id) ==
                feconf.ROLE_ID_TOPIC_MANAGER):
            topic_services.deassign_user_from_all_topics(
                user_services.get_system_user(), user_id)

        user_services.update_user_role(user_id, role)
        role_services.log_role_query(
            self.user_id, feconf.ROLE_ACTION_UPDATE, role=role,
            username=username)

        if topic_id:
            user = user_services.UserActionsInfo(user_id)
            topic_services.assign_role(
                user_services.get_system_user(), user,
                topic_domain.ROLE_MANAGER, topic_id)

        self.render_json({})


class AdminJobOutputHandler(base.BaseHandler):
    """Retrieves job output to show on the admin page."""

    GET_HANDLER_ERROR_RETURN_TYPE = feconf.HANDLER_TYPE_JSON

    @acl_decorators.can_access_admin_page
    def get(self):
        """Handles GET requests."""
        job_id = self.request.get('job_id')
        self.render_json({
            'output': jobs.get_job_output(job_id)
        })


class AdminTopicsCsvFileDownloader(base.BaseHandler):
    """Retrieves topic similarity data for download."""

    GET_HANDLER_ERROR_RETURN_TYPE = feconf.HANDLER_TYPE_DOWNLOADABLE

    @acl_decorators.can_access_admin_page
    def get(self):
        self.render_downloadable_file(
            recommendations_services.get_topic_similarities_as_csv(),
            'topic_similarities.csv', 'text/csv')


class DataExtractionQueryHandler(base.BaseHandler):
    """Handler for data extraction query."""

    GET_HANDLER_ERROR_RETURN_TYPE = feconf.HANDLER_TYPE_JSON

    @acl_decorators.can_access_admin_page
    def get(self):
        exp_id = self.request.get('exp_id')
        try:
            exp_version = int(self.request.get('exp_version'))
            exploration = exp_fetchers.get_exploration_by_id(
                exp_id, version=exp_version)
        except Exception:
            raise self.InvalidInputException(
                'Entity for exploration with id %s and version %s not found.'
                % (exp_id, self.request.get('exp_version')))

        state_name = self.request.get('state_name')
        num_answers = int(self.request.get('num_answers'))

        if state_name not in exploration.states:
            raise self.InvalidInputException(
                'Exploration \'%s\' does not have \'%s\' state.'
                % (exp_id, state_name))

        state_answers = stats_services.get_state_answers(
            exp_id, exp_version, state_name)
        extracted_answers = state_answers.get_submitted_answer_dict_list()

        if num_answers > 0:
            extracted_answers = extracted_answers[:num_answers]

        response = {
            'data': extracted_answers
        }
        self.render_json(response)


class AddContributionReviewerHandler(base.BaseHandler):
    """Handles adding reviewer for contributor dashboard page."""

    GET_HANDLER_ERROR_RETURN_TYPE = feconf.HANDLER_TYPE_JSON

    @acl_decorators.can_access_admin_page
    def post(self):
        new_reviewer_username = self.payload.get('username')
        new_reviewer_user_id = (
            user_services.get_user_id_from_username(new_reviewer_username))

        if new_reviewer_user_id is None:
            raise self.InvalidInputException(
                'Invalid username: %s' % new_reviewer_username)

        review_category = self.payload.get('review_category')
        language_code = self.payload.get('language_code', None)

        if review_category == constants.REVIEW_CATEGORY_TRANSLATION:
            if not utils.is_supported_audio_language_code(language_code):
                raise self.InvalidInputException(
                    'Invalid language_code: %s' % language_code)
            if user_services.can_review_translation_suggestions(
                    new_reviewer_user_id, language_code=language_code):
                raise self.InvalidInputException(
                    'User %s already has rights to review translation in '
                    'language code %s' % (
                        new_reviewer_username, language_code))
            user_services.allow_user_to_review_translation_in_language(
                new_reviewer_user_id, language_code)
        elif review_category == constants.REVIEW_CATEGORY_VOICEOVER:
            if not utils.is_supported_audio_language_code(language_code):
                raise self.InvalidInputException(
                    'Invalid language_code: %s' % language_code)
            if user_services.can_review_voiceover_applications(
                    new_reviewer_user_id, language_code=language_code):
                raise self.InvalidInputException(
                    'User %s already has rights to review voiceover in '
                    'language code %s' % (
                        new_reviewer_username, language_code))
            user_services.allow_user_to_review_voiceover_in_language(
                new_reviewer_user_id, language_code)
        elif review_category == constants.REVIEW_CATEGORY_QUESTION:
            if user_services.can_review_question_suggestions(
                    new_reviewer_user_id):
                raise self.InvalidInputException(
                    'User %s already has rights to review question.' % (
                        new_reviewer_username))
            user_services.allow_user_to_review_question(new_reviewer_user_id)
        else:
            raise self.InvalidInputException(
                'Invalid review_category: %s' % review_category)

        email_manager.send_email_to_new_contribution_reviewer(
            new_reviewer_user_id, review_category, language_code=language_code)
        self.render_json({})


class RemoveContributionReviewerHandler(base.BaseHandler):
    """Handles removing reviewer for contributor dashboard."""

    GET_HANDLER_ERROR_RETURN_TYPE = feconf.HANDLER_TYPE_JSON

    @acl_decorators.can_access_admin_page
    def put(self):
        username = self.payload.get('username', None)
        if username is None:
            raise self.InvalidInputException('Missing username param')
        removal_type = self.payload.get('removal_type')

        user_id = user_services.get_user_id_from_username(username)
        if user_id is None:
            raise self.InvalidInputException(
                'Invalid username: %s' % username)

        language_code = self.payload.get('language_code', None)
        if language_code is not None and not (
                utils.is_supported_audio_language_code(language_code)):
            raise self.InvalidInputException(
                'Invalid language_code: %s' % language_code)

        if removal_type == constants.ACTION_REMOVE_ALL_REVIEW_RIGHTS:
            user_services.remove_contribution_reviewer(user_id)
        elif removal_type == constants.ACTION_REMOVE_SPECIFIC_REVIEW_RIGHTS:
            review_category = self.payload.get('review_category')
            if review_category == constants.REVIEW_CATEGORY_TRANSLATION:
                if not user_services.can_review_translation_suggestions(
                        user_id, language_code=language_code):
                    raise self.InvalidInputException(
                        '%s does not have rights to review translation in '
                        'language %s.' % (username, language_code))
                user_services.remove_translation_review_rights_in_language(
                    user_id, language_code)
            elif review_category == constants.REVIEW_CATEGORY_VOICEOVER:
                if not user_services.can_review_voiceover_applications(
                        user_id, language_code=language_code):
                    raise self.InvalidInputException(
                        '%s does not have rights to review voiceover in '
                        'language %s.' % (username, language_code))
                user_services.remove_voiceover_review_rights_in_language(
                    user_id, language_code)
            elif review_category == constants.REVIEW_CATEGORY_QUESTION:
                if not user_services.can_review_question_suggestions(user_id):
                    raise self.InvalidInputException(
                        '%s does not have rights to review question.' % (
                            username))
                user_services.remove_question_review_rights(user_id)
            else:
                raise self.InvalidInputException(
                    'Invalid review_category: %s' % review_category)

            email_manager.send_email_to_removed_contribution_reviewer(
                user_id, review_category, language_code=language_code)
        else:
            raise self.InvalidInputException(
                'Invalid removal_type: %s' % removal_type)

        self.render_json({})


class ContributionReviewersListHandler(base.BaseHandler):
    """Handler to show the existing reviewers."""

    GET_HANDLER_ERROR_RETURN_TYPE = feconf.HANDLER_TYPE_JSON

    @acl_decorators.can_access_admin_page
    def get(self):
        review_category = self.request.get('review_category')
        language_code = self.request.get('language_code', None)
        if language_code is not None and not (
                utils.is_supported_audio_language_code(language_code)):
            raise self.InvalidInputException(
                'Invalid language_code: %s' % language_code)
        if review_category not in [
                constants.REVIEW_CATEGORY_TRANSLATION,
                constants.REVIEW_CATEGORY_VOICEOVER,
                constants.REVIEW_CATEGORY_QUESTION]:
            raise self.InvalidInputException(
                'Invalid review_category: %s' % review_category)
        usernames = user_services.get_contribution_reviewer_usernames(
            review_category, language_code=language_code)
        self.render_json({'usernames': usernames})


class ContributionReviewerRightsDataHandler(base.BaseHandler):
    """Handler to show the review rights of a user."""

    GET_HANDLER_ERROR_RETURN_TYPE = feconf.HANDLER_TYPE_JSON

    @acl_decorators.can_access_admin_page
    def get(self):
        username = self.request.get('username', None)
        if username is None:
            raise self.InvalidInputException('Missing username param')
        user_id = user_services.get_user_id_from_username(username)
        if user_id is None:
            raise self.InvalidInputException(
                'Invalid username: %s' % username)
        user_rights = (
            user_services.get_user_contribution_rights(user_id))
        self.render_json({
            'can_review_translation_for_language_codes': (
                user_rights.can_review_translation_for_language_codes),
            'can_review_voiceover_for_language_codes': (
                user_rights.can_review_voiceover_for_language_codes),
            'can_review_questions': user_rights.can_review_questions
        })


class SendDummyMailToAdminHandler(base.BaseHandler):
    """This function handles sending test emails."""

    @acl_decorators.can_access_admin_page
    def post(self):
        username = self.username
        if feconf.CAN_SEND_EMAILS:
            email_manager.send_dummy_mail_to_admin(username)
            self.render_json({})
        else:
            raise self.InvalidInputException('This app cannot send emails.')


class UpdateUsernameHandler(base.BaseHandler):
    """Handler for renaming usernames."""

    @acl_decorators.can_access_admin_page
    def put(self):
        old_username = self.payload.get('old_username', None)
        new_username = self.payload.get('new_username', None)

        if old_username is None:
            raise self.InvalidInputException(
                'Invalid request: The old username must be specified.')

        if new_username is None:
            raise self.InvalidInputException(
                'Invalid request: A new username must be specified.')

        if not isinstance(old_username, python_utils.UNICODE):
            raise self.InvalidInputException(
                'Expected old username to be a unicode string, received %s'
                % old_username)

        if not isinstance(new_username, python_utils.UNICODE):
            raise self.InvalidInputException(
                'Expected new username to be a unicode string, received %s'
                % new_username)

        user_id = user_services.get_user_id_from_username(old_username)
        if user_id is None:
            raise self.InvalidInputException(
                'Invalid username: %s' % old_username)

        if len(new_username) > constants.MAX_USERNAME_LENGTH:
            raise self.InvalidInputException(
                'Expected new username to be less than %s characters, '
                'received %s' % (constants.MAX_USERNAME_LENGTH, new_username))

        if user_services.is_username_taken(new_username):
            raise self.InvalidInputException('Username already taken.')

        user_services.set_username(user_id, new_username)
        user_services.log_username_change(
            self.user_id, old_username, new_username)
        self.render_json({})<|MERGE_RESOLUTION|>--- conflicted
+++ resolved
@@ -32,7 +32,6 @@
 from core.domain import exp_domain
 from core.domain import exp_fetchers
 from core.domain import exp_services
-from core.domain import feature_gating_services
 from core.domain import html_domain
 from core.domain import opportunity_services
 from core.domain import platform_feature_services
@@ -123,13 +122,8 @@
                     utils.get_human_readable_time_string(
                         computation['last_finished_msec']))
 
-<<<<<<< HEAD
-        feature_flag_settings = (
-            feature_gating_services.get_all_feature_flag_setting_dicts())
-=======
         feature_flag_dicts = (
             platform_feature_services.get_all_feature_flag_dicts())
->>>>>>> 66bebc2a
 
         self.render_json({
             'config_properties': (
@@ -155,11 +149,7 @@
             },
             'topic_summaries': topic_summary_dicts,
             'role_graph_data': role_services.get_role_graph_data(),
-<<<<<<< HEAD
-            'feature_flags': feature_flag_settings,
-=======
             'feature_flags': feature_flag_dicts,
->>>>>>> 66bebc2a
         })
 
     @acl_decorators.can_access_admin_page
@@ -264,17 +254,12 @@
                 feature_name = self.payload.get('feature_name')
                 new_rule_dicts = self.payload.get('new_rules')
                 commit_message = self.payload.get('message')
-<<<<<<< HEAD
-                feature_gating_services.update_feature_flag_rules(
-                    feature_name, self.user_id, commit_message, new_rule_dicts)
-=======
                 try:
                     platform_feature_services.update_feature_flag_rules(
                         feature_name, self.user_id, commit_message,
                         new_rule_dicts)
                 except Exception as e:
                     raise self.InvalidInputException(e.message)
->>>>>>> 66bebc2a
                 logging.info(
                     '[ADMIN] %s updated feature %s with new rules: '
                     '%s.' % (self.user_id, feature_name, new_rule_dicts))
