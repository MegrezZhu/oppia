// Copyright 2016 The Oppia Authors. All Rights Reserved.
//
// Licensed under the Apache License, Version 2.0 (the "License");
// you may not use this file except in compliance with the License.
// You may obtain a copy of the License at
//
//      http://www.apache.org/licenses/LICENSE-2.0
//
// Unless required by applicable law or agreed to in writing, software
// distributed under the License is distributed on an "AS-IS" BASIS,
// WITHOUT WARRANTIES OR CONDITIONS OF ANY KIND, either express or implied.
// See the License for the specific language governing permissions and
// limitations under the License.

/**
 * @fileoverview End-to-end tests for testing accessibility features
 * and check for any console errors
 */

var general = require('../protractor_utils/general.js');
var waitFor = require('../protractor_utils/waitFor.js');
var users = require('../protractor_utils/users.js');
var workflow = require('../protractor_utils/workflow.js');

var AdminPage = require('../protractor_utils/AdminPage.js');
var CreatorDashboardPage =
  require('../protractor_utils/CreatorDashboardPage.js');
var ExplorationEditorPage =
  require('../protractor_utils/ExplorationEditorPage.js');
var ExplorationPlayerPage = require(
  '../protractor_utils/ExplorationPlayerPage.js');
var LearnerDashboardPage =
  require('../protractor_utils/LearnerDashboardPage.js');
var LibraryPage = require('../protractor_utils/LibraryPage.js');
const { browser } = require('protractor');

var backButton = element(by.css('#backButtonId'));
var categoryBar = element(by.css(
  '.protractor-test-search-bar-dropdown-toggle'));
var continueButton = element(by.css('.protractor-test-continue-button'));
var mainContent = element(by.css('.protractor-test-main-content'));
var nextButton = element(by.css('.protractor-test-next-button'));
var oppiaLogo = element(by.css('.protractor-test-oppia-main-logo'));
var searchBar = element(by.css('.protractor-test-search-input'));
var skipLink = element(by.css('.protractor-test-skip-link'));

var EXPLORATION = {
  title: 'A new exploration',
  category: 'Learning',
  objective: 'The goal is to create a new exploration',
  language: 'English'
};

describe('screenreader and keyboard user accessibility features', function() {
<<<<<<< HEAD
=======
  var oppiaContentContainer = element(
    by.css('.protractor-test-content-container'));
  var ERROR_MESSAGE = 'Content container taking too long to load';
>>>>>>> f3e9b0f2
  var adminPage = null;
  var creatorDashboardPage = null;
  var explorationEditorPage = null;
  var explorationEditorMainTab = null;
  var explorationEditorSettingsTab = null;
  var explorationPlayerPage = null;
  var libraryPage = null;
  var learnerDashboardPage = null;
<<<<<<< HEAD


=======
  var GET_STARTED_URL = 'http://localhost:9001/get-started';
  var COMMUNITY_LIBRARY_URL = 'http://localhost:9001/community-library';
  var LEARNER_DASHBOARD_URL = 'http://localhost:9001/learner-dashboard';
  var CREATOR_DASHBOARD_URL = 'http://localhost:9001/creator-dashboard';
  var ABOUT_URL = 'http://localhost:9001/about';
  var NOTIFICATIONS_URL = 'http://localhost:9001/notifications';
  var PREFERENCES_URL = 'http://localhost:9001/preferences';
  var PRIVACY_POLICY_URL = 'http://localhost:9001/privacy-policy';
  var DONATE_URL = 'http://localhost:9001/donate';

  var holdCtrlAndPressKey = async function(key) {
    await browser.actions().sendKeys(
      protractor.Key.chord(protractor.Key.CONTROL, key)).perform();
  };

  beforeAll(async function() {
    // Should create a user and login.
    await users.createUser('user11@accessibility.com', 'user11accessibility');
    await users.login('user11@accessibility.com', true);
  });

>>>>>>> f3e9b0f2
  beforeAll(function() {
    adminPage = new AdminPage.AdminPage();
    libraryPage = new LibraryPage.LibraryPage();
    learnerDashboardPage = new LearnerDashboardPage.LearnerDashboardPage();
    // The editor and player page objects are only required for desktop testing.
    if (!browser.isMobile) {
      creatorDashboardPage = new CreatorDashboardPage.CreatorDashboardPage();
      explorationEditorPage = new ExplorationEditorPage.ExplorationEditorPage();
      explorationEditorMainTab = explorationEditorPage.getMainTab();
      explorationEditorSettingsTab = explorationEditorPage.getSettingsTab();
      explorationPlayerPage = new ExplorationPlayerPage.ExplorationPlayerPage();
    }
  });

  var checkActionShortcuts = async function(key, elementToFocus) {
    await waitFor.presenceOf(elementToFocus, 'Element took too long to load');

    if (await elementToFocus.getAttribute('id') === '') {
      // Should move the focus to the elementToFocus.
      await browser.actions().sendKeys(key).perform();
      expect(await browser.driver.switchTo().activeElement()
        .getAttribute('class')).toEqual(
        await (await elementToFocus.getAttribute('class')));

      // Should move the focus away from the elementToFocus.
      await browser.actions().sendKeys(protractor.Key.TAB).perform();
      expect(await browser.driver.switchTo().activeElement()
        .getAttribute('class')).not.toEqual(
        await (await elementToFocus.getAttribute('class')));

      // Should move the focus back to the elementToFocus.
      await browser.actions().sendKeys(key).perform();
      expect(await browser.driver.switchTo().activeElement()
        .getAttribute('class')).toEqual(
        await (await elementToFocus.getAttribute('class')));
    } else {
      // Should move the focus to the elementToFocus.
      await browser.actions().sendKeys(key).perform();
      expect(await elementToFocus.getAttribute('id')).toEqual(
        await (await browser.driver.switchTo().activeElement())
          .getAttribute('id'));

      // Should move the focus away from the elementToFocus.
      await browser.actions().sendKeys(protractor.Key.TAB).perform();
      expect(await elementToFocus.getAttribute('id')).not.toEqual(
        await (await browser.driver.switchTo().activeElement())
          .getAttribute('id'));

      // Should move the focus back to the elementToFocus.
      await browser.actions().sendKeys(key).perform();
      expect(await elementToFocus.getAttribute('id')).toEqual(
        await (await browser.driver.switchTo().activeElement())
          .getAttribute('id'));
    }
  };

  it('should skip to the main content element', async function() {
    await libraryPage.get();
    await browser.actions().sendKeys(protractor.Key.TAB).perform();
    await waitFor.elementToBeClickable(skipLink, 'Could not click skip link');
    await skipLink.click();
    expect(await mainContent.getAttribute('id')).toEqual(
      await (await browser.driver.switchTo().activeElement())
        .getAttribute('id'));
  });

<<<<<<< HEAD
=======
  it('should navigate to the get-started page when ctrl+0 is pressed',
    async function() {
      await browser.get('get-started');
      await waitFor.urlRedirection(GET_STARTED_URL);
      await waitFor.presenceOf(oppiaContentContainer, ERROR_MESSAGE);

      await holdCtrlAndPressKey('0');
      await waitFor.urlRedirection(GET_STARTED_URL);

      await browser.get('about');
      await waitFor.urlRedirection(ABOUT_URL);
      await waitFor.presenceOf(oppiaContentContainer, ERROR_MESSAGE);

      await holdCtrlAndPressKey('0');
      await waitFor.urlRedirection(GET_STARTED_URL);

      await browser.get('privacy-policy');
      await waitFor.urlRedirection(PRIVACY_POLICY_URL);
      await waitFor.presenceOf(oppiaContentContainer, ERROR_MESSAGE);

      await holdCtrlAndPressKey('0');
      await waitFor.urlRedirection(GET_STARTED_URL);

      await browser.get('learner-dashboard');
      await waitFor.urlRedirection(LEARNER_DASHBOARD_URL);
      await waitFor.presenceOf(oppiaContentContainer, ERROR_MESSAGE);

      await holdCtrlAndPressKey('0');
      await waitFor.urlRedirection(GET_STARTED_URL);

      await browser.get('donate');
      await waitFor.urlRedirection(DONATE_URL);
      await waitFor.presenceOf(oppiaContentContainer, ERROR_MESSAGE);

      await holdCtrlAndPressKey('0');
      await waitFor.urlRedirection(GET_STARTED_URL);

      await browser.get('notifications');
      await waitFor.urlRedirection(NOTIFICATIONS_URL);
      await waitFor.presenceOf(oppiaContentContainer, ERROR_MESSAGE);

      await holdCtrlAndPressKey('0');
      await waitFor.urlRedirection(GET_STARTED_URL);

      await browser.get('creator-dashboard');
      await waitFor.urlRedirection(CREATOR_DASHBOARD_URL);
      await waitFor.presenceOf(oppiaContentContainer, ERROR_MESSAGE);

      await holdCtrlAndPressKey('0');
      await waitFor.urlRedirection(GET_STARTED_URL);

      await browser.get('community-library');
      await waitFor.urlRedirection(COMMUNITY_LIBRARY_URL);
      await waitFor.presenceOf(oppiaContentContainer, ERROR_MESSAGE);

      await holdCtrlAndPressKey('0');
      await waitFor.urlRedirection(GET_STARTED_URL);
    });

  it('should navigate to the community-library page when ctrl+1 is pressed',
    async function() {
      await browser.get('get-started');
      await waitFor.urlRedirection(GET_STARTED_URL);
      await waitFor.presenceOf(oppiaContentContainer, ERROR_MESSAGE);

      await holdCtrlAndPressKey('1');
      await waitFor.urlRedirection(COMMUNITY_LIBRARY_URL);

      await browser.get('about');
      await waitFor.urlRedirection(ABOUT_URL);
      await waitFor.presenceOf(oppiaContentContainer, ERROR_MESSAGE);

      await holdCtrlAndPressKey('1');
      await waitFor.urlRedirection(COMMUNITY_LIBRARY_URL);

      await browser.get('privacy-policy');
      await waitFor.urlRedirection(PRIVACY_POLICY_URL);
      await waitFor.presenceOf(oppiaContentContainer, ERROR_MESSAGE);

      await holdCtrlAndPressKey('1');
      await waitFor.urlRedirection(COMMUNITY_LIBRARY_URL);

      await browser.get('learner-dashboard');
      await waitFor.urlRedirection(LEARNER_DASHBOARD_URL);
      await waitFor.presenceOf(oppiaContentContainer, ERROR_MESSAGE);

      await holdCtrlAndPressKey('1');
      await waitFor.urlRedirection(COMMUNITY_LIBRARY_URL);

      await browser.get('donate');
      await waitFor.urlRedirection(DONATE_URL);
      await waitFor.presenceOf(oppiaContentContainer, ERROR_MESSAGE);

      await holdCtrlAndPressKey('1');
      await waitFor.urlRedirection(COMMUNITY_LIBRARY_URL);

      await browser.get('notifications');
      await waitFor.urlRedirection(NOTIFICATIONS_URL);
      await waitFor.presenceOf(oppiaContentContainer, ERROR_MESSAGE);

      await holdCtrlAndPressKey('1');
      await waitFor.urlRedirection(COMMUNITY_LIBRARY_URL);

      await browser.get('creator-dashboard');
      await waitFor.urlRedirection(CREATOR_DASHBOARD_URL);
      await waitFor.presenceOf(oppiaContentContainer, ERROR_MESSAGE);

      await holdCtrlAndPressKey('1');
      await waitFor.urlRedirection(COMMUNITY_LIBRARY_URL);

      await browser.get('community-library');
      await waitFor.urlRedirection(COMMUNITY_LIBRARY_URL);
      await waitFor.presenceOf(oppiaContentContainer, ERROR_MESSAGE);

      await holdCtrlAndPressKey('1');
      await waitFor.urlRedirection(COMMUNITY_LIBRARY_URL);
    });

  it('should navigate to the learner-dashboard page when ctrl+2 is pressed',
    async function() {
      await browser.get('get-started');
      await waitFor.urlRedirection(GET_STARTED_URL);
      await waitFor.presenceOf(oppiaContentContainer, ERROR_MESSAGE);

      await holdCtrlAndPressKey('2');
      await waitFor.urlRedirection(LEARNER_DASHBOARD_URL);

      await browser.get('about');
      await waitFor.urlRedirection(ABOUT_URL);
      await waitFor.presenceOf(oppiaContentContainer, ERROR_MESSAGE);

      await holdCtrlAndPressKey('2');
      await waitFor.urlRedirection(LEARNER_DASHBOARD_URL);

      await browser.get('privacy-policy');
      await waitFor.urlRedirection(PRIVACY_POLICY_URL);
      await waitFor.presenceOf(oppiaContentContainer, ERROR_MESSAGE);

      await holdCtrlAndPressKey('2');
      await waitFor.urlRedirection(LEARNER_DASHBOARD_URL);

      await browser.get('learner-dashboard');
      await waitFor.urlRedirection(LEARNER_DASHBOARD_URL);
      await waitFor.presenceOf(oppiaContentContainer, ERROR_MESSAGE);

      await holdCtrlAndPressKey('2');
      await waitFor.urlRedirection(LEARNER_DASHBOARD_URL);

      await browser.get('donate');
      await waitFor.urlRedirection(DONATE_URL);
      await waitFor.presenceOf(oppiaContentContainer, ERROR_MESSAGE);

      await holdCtrlAndPressKey('2');
      await waitFor.urlRedirection(LEARNER_DASHBOARD_URL);

      await browser.get('notifications');
      await waitFor.urlRedirection(NOTIFICATIONS_URL);
      await waitFor.presenceOf(oppiaContentContainer, ERROR_MESSAGE);

      await holdCtrlAndPressKey('2');
      await waitFor.urlRedirection(LEARNER_DASHBOARD_URL);

      await browser.get('creator-dashboard');
      await waitFor.urlRedirection(CREATOR_DASHBOARD_URL);
      await waitFor.presenceOf(oppiaContentContainer, ERROR_MESSAGE);

      await holdCtrlAndPressKey('2');
      await waitFor.urlRedirection(LEARNER_DASHBOARD_URL);

      await browser.get('community-library');
      await waitFor.urlRedirection(COMMUNITY_LIBRARY_URL);
      await waitFor.presenceOf(oppiaContentContainer, ERROR_MESSAGE);

      await holdCtrlAndPressKey('2');
      await waitFor.urlRedirection(LEARNER_DASHBOARD_URL);
    });

  it('should navigate to the creator-dashboard page when ctrl+3 is pressed',
    async function() {
      await browser.get('get-started');
      await waitFor.urlRedirection(GET_STARTED_URL);
      await waitFor.presenceOf(oppiaContentContainer, ERROR_MESSAGE);

      await holdCtrlAndPressKey('3');
      await waitFor.urlRedirection(CREATOR_DASHBOARD_URL);

      await browser.get('about');
      await waitFor.urlRedirection(ABOUT_URL);
      await waitFor.presenceOf(oppiaContentContainer, ERROR_MESSAGE);

      await holdCtrlAndPressKey('3');
      await waitFor.urlRedirection(CREATOR_DASHBOARD_URL);

      await browser.get('privacy-policy');
      await waitFor.urlRedirection(PRIVACY_POLICY_URL);
      await waitFor.presenceOf(oppiaContentContainer, ERROR_MESSAGE);

      await holdCtrlAndPressKey('3');
      await waitFor.urlRedirection(CREATOR_DASHBOARD_URL);

      await browser.get('learner-dashboard');
      await waitFor.urlRedirection(LEARNER_DASHBOARD_URL);
      await waitFor.presenceOf(oppiaContentContainer, ERROR_MESSAGE);

      await holdCtrlAndPressKey('3');
      await waitFor.urlRedirection(CREATOR_DASHBOARD_URL);

      await browser.get('donate');
      await waitFor.urlRedirection(DONATE_URL);
      await waitFor.presenceOf(oppiaContentContainer, ERROR_MESSAGE);

      await holdCtrlAndPressKey('3');
      await waitFor.urlRedirection(CREATOR_DASHBOARD_URL);

      await browser.get('notifications');
      await waitFor.urlRedirection(NOTIFICATIONS_URL);
      await waitFor.presenceOf(oppiaContentContainer, ERROR_MESSAGE);

      await holdCtrlAndPressKey('3');
      await waitFor.urlRedirection(CREATOR_DASHBOARD_URL);

      await browser.get('creator-dashboard');
      await waitFor.urlRedirection(CREATOR_DASHBOARD_URL);
      await waitFor.presenceOf(oppiaContentContainer, ERROR_MESSAGE);

      await holdCtrlAndPressKey('3');
      await waitFor.urlRedirection(CREATOR_DASHBOARD_URL);

      await browser.get('community-library');
      await waitFor.urlRedirection(COMMUNITY_LIBRARY_URL);
      await waitFor.presenceOf(oppiaContentContainer, ERROR_MESSAGE);

      await holdCtrlAndPressKey('3');
      await waitFor.urlRedirection(CREATOR_DASHBOARD_URL);
    });

  it('should navigate to about page when ctrl+4 is pressed',
    async function() {
      await browser.get('get-started');
      await waitFor.urlRedirection(GET_STARTED_URL);
      await waitFor.presenceOf(oppiaContentContainer, ERROR_MESSAGE);

      await holdCtrlAndPressKey('4');
      await waitFor.urlRedirection(ABOUT_URL);

      await browser.get('about');
      await waitFor.urlRedirection(ABOUT_URL);
      await waitFor.presenceOf(oppiaContentContainer, ERROR_MESSAGE);

      await holdCtrlAndPressKey('4');
      await waitFor.urlRedirection(ABOUT_URL);

      await browser.get('privacy-policy');
      await waitFor.urlRedirection(PRIVACY_POLICY_URL);
      await waitFor.presenceOf(oppiaContentContainer, ERROR_MESSAGE);

      await holdCtrlAndPressKey('4');
      await waitFor.urlRedirection(ABOUT_URL);

      await browser.get('learner-dashboard');
      await waitFor.urlRedirection(LEARNER_DASHBOARD_URL);
      await waitFor.presenceOf(oppiaContentContainer, ERROR_MESSAGE);

      await holdCtrlAndPressKey('4');
      await waitFor.urlRedirection(ABOUT_URL);

      await browser.get('donate');
      await waitFor.urlRedirection(DONATE_URL);
      await waitFor.presenceOf(oppiaContentContainer, ERROR_MESSAGE);

      await holdCtrlAndPressKey('4');
      await waitFor.urlRedirection(ABOUT_URL);

      await browser.get('notifications');
      await waitFor.urlRedirection(NOTIFICATIONS_URL);
      await waitFor.presenceOf(oppiaContentContainer, ERROR_MESSAGE);

      await holdCtrlAndPressKey('4');
      await waitFor.urlRedirection(ABOUT_URL);

      await browser.get('creator-dashboard');
      await waitFor.urlRedirection(CREATOR_DASHBOARD_URL);
      await waitFor.presenceOf(oppiaContentContainer, ERROR_MESSAGE);

      await holdCtrlAndPressKey('4');
      await waitFor.urlRedirection(ABOUT_URL);

      await browser.get('community-library');
      await waitFor.urlRedirection(COMMUNITY_LIBRARY_URL);
      await waitFor.presenceOf(oppiaContentContainer, ERROR_MESSAGE);

      await holdCtrlAndPressKey('4');
      await waitFor.urlRedirection(ABOUT_URL);
    });

  it('should navigate to the notifications page when ctrl+5 is pressed',
    async function() {
      await browser.get('get-started');
      await waitFor.urlRedirection(GET_STARTED_URL);
      await waitFor.presenceOf(oppiaContentContainer, ERROR_MESSAGE);

      await holdCtrlAndPressKey('5');
      await waitFor.urlRedirection(NOTIFICATIONS_URL);

      await browser.get('about');
      await waitFor.urlRedirection(ABOUT_URL);
      await waitFor.presenceOf(oppiaContentContainer, ERROR_MESSAGE);

      await holdCtrlAndPressKey('5');
      await waitFor.urlRedirection(NOTIFICATIONS_URL);

      await browser.get('privacy-policy');
      await waitFor.urlRedirection(PRIVACY_POLICY_URL);
      await waitFor.presenceOf(oppiaContentContainer, ERROR_MESSAGE);

      await holdCtrlAndPressKey('5');
      await waitFor.urlRedirection(NOTIFICATIONS_URL);

      await browser.get('learner-dashboard');
      await waitFor.urlRedirection(LEARNER_DASHBOARD_URL);
      await waitFor.presenceOf(oppiaContentContainer, ERROR_MESSAGE);

      await holdCtrlAndPressKey('5');
      await waitFor.urlRedirection(NOTIFICATIONS_URL);

      await browser.get('donate');
      await waitFor.urlRedirection(DONATE_URL);
      await waitFor.presenceOf(oppiaContentContainer, ERROR_MESSAGE);

      await holdCtrlAndPressKey('5');
      await waitFor.urlRedirection(NOTIFICATIONS_URL);

      await browser.get('notifications');
      await waitFor.urlRedirection(NOTIFICATIONS_URL);
      await waitFor.presenceOf(oppiaContentContainer, ERROR_MESSAGE);

      await holdCtrlAndPressKey('5');
      await waitFor.urlRedirection(NOTIFICATIONS_URL);

      await browser.get('creator-dashboard');
      await waitFor.urlRedirection(CREATOR_DASHBOARD_URL);
      await waitFor.presenceOf(oppiaContentContainer, ERROR_MESSAGE);

      await holdCtrlAndPressKey('5');
      await waitFor.urlRedirection(NOTIFICATIONS_URL);

      await browser.get('community-library');
      await waitFor.urlRedirection(COMMUNITY_LIBRARY_URL);
      await waitFor.presenceOf(oppiaContentContainer, ERROR_MESSAGE);

      await holdCtrlAndPressKey('5');
      await waitFor.urlRedirection(NOTIFICATIONS_URL);
    });

  it('should navigate to the preferences page when ctrl+6 is pressed',
    async function() {
      await browser.get('get-started');
      await waitFor.urlRedirection(GET_STARTED_URL);
      await waitFor.presenceOf(oppiaContentContainer, ERROR_MESSAGE);

      await holdCtrlAndPressKey('6');
      await waitFor.urlRedirection(PREFERENCES_URL);

      await browser.get('about');
      await waitFor.urlRedirection(ABOUT_URL);
      await waitFor.presenceOf(oppiaContentContainer, ERROR_MESSAGE);

      await holdCtrlAndPressKey('6');
      await waitFor.urlRedirection(PREFERENCES_URL);

      await browser.get('privacy-policy');
      await waitFor.urlRedirection(PRIVACY_POLICY_URL);
      await waitFor.presenceOf(oppiaContentContainer, ERROR_MESSAGE);

      await holdCtrlAndPressKey('6');
      await waitFor.urlRedirection(PREFERENCES_URL);

      await browser.get('learner-dashboard');
      await waitFor.urlRedirection(LEARNER_DASHBOARD_URL);
      await waitFor.presenceOf(oppiaContentContainer, ERROR_MESSAGE);

      await holdCtrlAndPressKey('6');
      await waitFor.urlRedirection(PREFERENCES_URL);

      await browser.get('donate');
      await waitFor.urlRedirection(DONATE_URL);
      await waitFor.presenceOf(oppiaContentContainer, ERROR_MESSAGE);

      await holdCtrlAndPressKey('6');
      await waitFor.urlRedirection(PREFERENCES_URL);

      await browser.get('notifications');
      await waitFor.urlRedirection(NOTIFICATIONS_URL);
      await waitFor.presenceOf(oppiaContentContainer, ERROR_MESSAGE);

      await holdCtrlAndPressKey('6');
      await waitFor.urlRedirection(PREFERENCES_URL);

      await browser.get('creator-dashboard');
      await waitFor.urlRedirection(CREATOR_DASHBOARD_URL);
      await waitFor.presenceOf(oppiaContentContainer, ERROR_MESSAGE);

      await holdCtrlAndPressKey('6');
      await waitFor.urlRedirection(PREFERENCES_URL);

      await browser.get('community-library');
      await waitFor.urlRedirection(COMMUNITY_LIBRARY_URL);
      await waitFor.presenceOf(oppiaContentContainer, ERROR_MESSAGE);

      await holdCtrlAndPressKey('6');
      await waitFor.urlRedirection(PREFERENCES_URL);
    });


>>>>>>> f3e9b0f2
  it('should test the action shortcuts in library page',
    async function() {
      // Should test the skip to main content shortcut.
      await libraryPage.get();
      await waitFor.pageToFullyLoad();
      await checkActionShortcuts('/', searchBar);

      await libraryPage.get();
      await waitFor.pageToFullyLoad();
      await checkActionShortcuts('s', skipLink);

      await libraryPage.get();
      await waitFor.pageToFullyLoad();
      await checkActionShortcuts('c', categoryBar);
    });

  it('should move focus to skip to main content button in exploration player',
    async function() {
<<<<<<< HEAD
      // Should create a user and login.
      await users.createUser('user11@accessibility.com', 'user11accessibility');
      await users.login('user11@accessibility.com', true);

=======
>>>>>>> f3e9b0f2
      // Should create and play a dummy exploration.
      await workflow.createAndPublishTwoCardExploration(
        EXPLORATION.title,
        EXPLORATION.category,
        EXPLORATION.objective,
        EXPLORATION.language
      );
      await libraryPage.get();
      await libraryPage.findExploration('A new exploration');
      await libraryPage.playExploration('A new exploration');

      // Should test the skip to main content shortcut.
      await checkActionShortcuts('s', skipLink);
    });

  it('should move focus to next and back buttons in exploration player',
    async function() {
      // Play a dummy exploration.
      await libraryPage.get();
      await libraryPage.findExploration('A new exploration');
      await libraryPage.playExploration('A new exploration');
      // Do not change order of actions below.
      // The exploration needs to be navigated in a specific order.

      // Should press 'j' key to navigate to the next card.
      await waitFor.elementToBeClickable(continueButton);
      await checkActionShortcuts('j', continueButton);
      await browser.actions().sendKeys(protractor.Key.ENTER).perform();

      // Should press 'k' key to navigate to the previous card.
      await waitFor.elementToBeClickable(backButton);
      await checkActionShortcuts('k', backButton);
      await browser.actions().sendKeys(protractor.Key.ENTER).perform();

      // Should press 'j' key to navigate to the next card.
      await waitFor.elementToBeClickable(nextButton);
      await checkActionShortcuts('j', nextButton);
      await browser.actions().sendKeys(protractor.Key.ENTER).perform();

      // Should safely exit out of the exploration.
      await oppiaLogo.click();
    });

  afterEach(async function() {
    await general.checkForConsoleErrors([]);
  });
});

describe('Cache Slugs', function() {
  it('should check that errors get logged for missing resources',
    async function() {
      await browser.get('/console_errors');
      var expectedErrors = [
        'http://localhost:9001/build/fail/logo/288x128_logo_white.png',
        'http://localhost:9001/build/fail/logo/288x128_logo_white.webp'
      ];
      await general.checkForConsoleErrors(expectedErrors);
    });
});<|MERGE_RESOLUTION|>--- conflicted
+++ resolved
@@ -52,12 +52,9 @@
 };
 
 describe('screenreader and keyboard user accessibility features', function() {
-<<<<<<< HEAD
-=======
   var oppiaContentContainer = element(
     by.css('.protractor-test-content-container'));
   var ERROR_MESSAGE = 'Content container taking too long to load';
->>>>>>> f3e9b0f2
   var adminPage = null;
   var creatorDashboardPage = null;
   var explorationEditorPage = null;
@@ -66,10 +63,6 @@
   var explorationPlayerPage = null;
   var libraryPage = null;
   var learnerDashboardPage = null;
-<<<<<<< HEAD
-
-
-=======
   var GET_STARTED_URL = 'http://localhost:9001/get-started';
   var COMMUNITY_LIBRARY_URL = 'http://localhost:9001/community-library';
   var LEARNER_DASHBOARD_URL = 'http://localhost:9001/learner-dashboard';
@@ -91,7 +84,6 @@
     await users.login('user11@accessibility.com', true);
   });
 
->>>>>>> f3e9b0f2
   beforeAll(function() {
     adminPage = new AdminPage.AdminPage();
     libraryPage = new LibraryPage.LibraryPage();
@@ -158,8 +150,6 @@
         .getAttribute('id'));
   });
 
-<<<<<<< HEAD
-=======
   it('should navigate to the get-started page when ctrl+0 is pressed',
     async function() {
       await browser.get('get-started');
@@ -574,7 +564,6 @@
     });
 
 
->>>>>>> f3e9b0f2
   it('should test the action shortcuts in library page',
     async function() {
       // Should test the skip to main content shortcut.
@@ -593,13 +582,6 @@
 
   it('should move focus to skip to main content button in exploration player',
     async function() {
-<<<<<<< HEAD
-      // Should create a user and login.
-      await users.createUser('user11@accessibility.com', 'user11accessibility');
-      await users.login('user11@accessibility.com', true);
-
-=======
->>>>>>> f3e9b0f2
       // Should create and play a dummy exploration.
       await workflow.createAndPublishTwoCardExploration(
         EXPLORATION.title,
