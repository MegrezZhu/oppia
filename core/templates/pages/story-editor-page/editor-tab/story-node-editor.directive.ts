// Copyright 2018 The Oppia Authors. All Rights Reserved.
//
// Licensed under the Apache License, Version 2.0 (the "License");
// you may not use this file except in compliance with the License.
// You may obtain a copy of the License at
//
//      http://www.apache.org/licenses/LICENSE-2.0
//
// Unless required by applicable law or agreed to in writing, software
// distributed under the License is distributed on an "AS-IS" BASIS,
// WITHOUT WARRANTIES OR CONDITIONS OF ANY KIND, either express or implied.
// See the License for the specific language governing permissions and
// limitations under the License.

/**
 * @fileoverview Controller for the story node editor.
 */

require(
  'components/forms/custom-forms-directives/thumbnail-uploader.directive.ts');
require('components/skill-selector/select-skill-modal.controller.ts');
require(
  'components/skill-selector/skill-selector.directive.ts');
require(
  'pages/story-editor-page/modal-templates/' +
  'new-chapter-title-modal.controller.ts');
require('pages/topic-editor-page/modal-templates/' +
    'preview-thumbnail.component.ts');
require('domain/editor/undo_redo/undo-redo.service.ts');
require('domain/story/story-update.service.ts');
require('domain/exploration/exploration-id-validation.service.ts');
require('pages/story-editor-page/services/story-editor-state.service.ts');
require('services/alerts.service.ts');
require(
  'domain/topics_and_skills_dashboard/' +
  'topics-and-skills-dashboard-backend-api.service.ts');

require('pages/story-editor-page/story-editor-page.constants.ajs.ts');
require('services/contextual/window-dimensions.service.ts');
require('services/page-title.service.ts');
require('pages/topic-editor-page/services/topic-editor-routing.service.ts');


// TODO(#9186): Change variable name to 'constants' once this file
// is migrated to Angular.
const storyNodeConstants = require('constants.ts');

angular.module('oppia').directive('storyNodeEditor', [
  'UrlInterpolationService', function(UrlInterpolationService) {
    return {
      restrict: 'E',
      scope: {
        getId: '&nodeId',
        getOutline: '&outline',
        getDescription: '&description',
        getExplorationId: '&explorationId',
        getThumbnailFilename: '&thumbnailFilename',
        getThumbnailBgColor: '&thumbnailBgColor',
        isOutlineFinalized: '&outlineFinalized',
        getDestinationNodeIds: '&destinationNodeIds',
        getPrerequisiteSkillIds: '&prerequisiteSkillIds',
        getAcquiredSkillIds: '&acquiredSkillIds'
      },
      templateUrl: UrlInterpolationService.getDirectiveTemplateUrl(
        '/pages/story-editor-page/editor-tab/story-node-editor.directive.html'),
      controller: [
        '$scope', '$rootScope', '$uibModal', 'AlertsService',
        'PageTitleService',
        'StoryEditorStateService', 'ExplorationIdValidationService',
        'TopicsAndSkillsDashboardBackendApiService',
        'TopicEditorRoutingService',
        'StoryUpdateService', 'UndoRedoService', 'WindowDimensionsService',
        'EVENT_STORY_INITIALIZED',
        'EVENT_STORY_REINITIALIZED', 'EVENT_VIEW_STORY_NODE_EDITOR',
        'MAX_CHARS_IN_CHAPTER_TITLE', 'MAX_CHARS_IN_CHAPTER_DESCRIPTION',
        function(
            $scope, $rootScope, $uibModal, AlertsService,
            PageTitleService,
            StoryEditorStateService, ExplorationIdValidationService,
            TopicsAndSkillsDashboardBackendApiService,
            TopicEditorRoutingService,
            StoryUpdateService, UndoRedoService, WindowDimensionsService,
            EVENT_STORY_INITIALIZED,
            EVENT_STORY_REINITIALIZED, EVENT_VIEW_STORY_NODE_EDITOR,
            MAX_CHARS_IN_CHAPTER_TITLE, MAX_CHARS_IN_CHAPTER_DESCRIPTION) {
          var ctrl = this;
          $scope.MAX_CHARS_IN_CHAPTER_TITLE = MAX_CHARS_IN_CHAPTER_TITLE;
          $scope.MAX_CHARS_IN_CHAPTER_DESCRIPTION = (
            MAX_CHARS_IN_CHAPTER_DESCRIPTION);
          var _recalculateAvailableNodes = function() {
            $scope.newNodeId = null;
            $scope.availableNodes = [];
            var linearNodesList =
              $scope.story.getStoryContents().getLinearNodesList();
            var linearNodeIds = linearNodesList.map(function(node) {
              return node.getId();
            });
            for (var i = 0; i < $scope.storyNodeIds.length; i++) {
              if ($scope.storyNodeIds[i] === $scope.getId()) {
                continue;
              }
              if (
                $scope.getDestinationNodeIds().indexOf(
                  $scope.storyNodeIds[i]) !== -1) {
                continue;
              }
              if (linearNodeIds.indexOf($scope.storyNodeIds[i]) === -1) {
                $scope.availableNodes.push({
                  id: $scope.storyNodeIds[i],
                  text: $scope.nodeIdToTitleMap[$scope.storyNodeIds[i]]
                });
              }
            }
          };
          var categorizedSkills = null;
          var untriagedSkillSummaries = null;
          var _init = function() {
            $scope.story = StoryEditorStateService.getStory();
            $scope.storyNodeIds = $scope.story.getStoryContents().getNodeIds();
            $scope.nodeIdToTitleMap =
              $scope.story.getStoryContents().getNodeIdsToTitleMap(
                $scope.storyNodeIds);
            _recalculateAvailableNodes();
            $scope.skillIdToSummaryMap = {};
            $scope.allowedBgColors = (
              storyNodeConstants.ALLOWED_THUMBNAIL_BG_COLORS.chapter);
            var skillSummaries = StoryEditorStateService.getSkillSummaries();
            TopicsAndSkillsDashboardBackendApiService.fetchDashboardData().then(
              function(response) {
                categorizedSkills = response.categorizedSkillsDict;
                untriagedSkillSummaries = response.untriagedSkillSummaries;
              });
            for (var idx in skillSummaries) {
              $scope.skillIdToSummaryMap[skillSummaries[idx].id] =
                skillSummaries[idx].description;
            }
            $scope.isStoryPublished = StoryEditorStateService.isStoryPublished;
            $scope.currentTitle = $scope.nodeIdToTitleMap[$scope.getId()];
            PageTitleService.setPageSubtitleForMobileView($scope.currentTitle);
            $scope.editableTitle = $scope.currentTitle;
            $scope.currentDescription = $scope.getDescription();
            $scope.editableDescription = $scope.currentDescription;
            $scope.editableThumbnailFilename = $scope.getThumbnailFilename();
            $scope.editableThumbnailBgColor = $scope.getThumbnailBgColor();
            $scope.oldOutline = $scope.getOutline();
            $scope.editableOutline = $scope.getOutline();
            $scope.explorationId = $scope.getExplorationId();
            $scope.currentExplorationId = $scope.explorationId;
            $scope.expIdIsValid = true;
            $scope.invalidExpErrorIsShown = false;
            $scope.nodeTitleEditorIsShown = false;
            $scope.OUTLINE_SCHEMA = {
              type: 'html',
              ui_config: {
                startupFocusEnabled: false,
                rows: 100
              }
            };
          };

          $scope.getSkillEditorUrl = function(skillId) {
            return '/skill_editor/' + skillId;
          };

          $scope.checkCanSaveExpId = function() {
            $scope.expIdCanBeSaved = $scope.explorationIdPattern.test(
              $scope.explorationId) || !$scope.explorationId;
            $scope.invalidExpErrorIsShown = false;
          };
          $scope.updateTitle = function(newTitle) {
            if (newTitle === $scope.currentTitle) {
              return;
            }
            var titleIsValid = true;
            for (var idx in $scope.story.getStoryContents().getNodes()) {
              var node = $scope.story.getStoryContents().getNodes()[idx];
              if (node.getTitle() === newTitle) {
                titleIsValid = false;
                AlertsService.addInfoMessage(
                  'A chapter already exists with given title.', 5000);
              }
            }
            if (titleIsValid) {
              StoryUpdateService.setStoryNodeTitle(
                $scope.story, $scope.getId(), newTitle);
              $scope.currentTitle = newTitle;
            }
          };

          $scope.updateDescription = function(newDescription) {
            if (newDescription === $scope.currentDescription) {
              return;
            }
            StoryUpdateService.setStoryNodeDescription(
              $scope.story, $scope.getId(), newDescription);
            $scope.currentDescription = newDescription;
          };

          $scope.updateThumbnailFilename = function(newThumbnailFilename) {
            if (newThumbnailFilename === $scope.editableThumbnailFilename) {
              return;
            }
            StoryUpdateService.setStoryNodeThumbnailFilename(
              $scope.story, $scope.getId(), newThumbnailFilename);
            $scope.editableThumbnailFilename = newThumbnailFilename;
          };

          $scope.updateThumbnailBgColor = function(newThumbnailBgColor) {
            if (newThumbnailBgColor === $scope.editableThumbnailBgColor) {
              return;
            }
            StoryUpdateService.setStoryNodeThumbnailBgColor(
              $scope.story, $scope.getId(), newThumbnailBgColor);
            $scope.editableThumbnailBgColor = newThumbnailBgColor;
          };

          $scope.viewNodeEditor = function(nodeId) {
            $rootScope.$broadcast(EVENT_VIEW_STORY_NODE_EDITOR, nodeId);
          };

          $scope.finalizeOutline = function() {
            StoryUpdateService.finalizeStoryNodeOutline(
              $scope.story, $scope.getId());
          };

          $scope.updateExplorationId = function(explorationId) {
            $scope.toggleExplorationInputButtons();
            if (StoryEditorStateService.isStoryPublished()) {
              if (explorationId === '' || explorationId === null) {
                AlertsService.addInfoMessage(
                  'You cannot remove an exploration from a published story.',
                  5000);
                return;
              }
              ExplorationIdValidationService.isExpPublished(
                explorationId).then(function(expIdIsValid) {
                $scope.expIdIsValid = expIdIsValid;
                if ($scope.expIdIsValid) {
                  StoryUpdateService.setStoryNodeExplorationId(
                    $scope.story, $scope.getId(), explorationId);
                  $scope.currentExplorationId = explorationId;
                } else {
                  $scope.invalidExpErrorIsShown = true;
                }
              });
            } else {
              if (explorationId === '') {
                AlertsService.addInfoMessage(
                  'Please click the delete icon to remove an exploration ' +
                  'from the story.', 5000);
                return;
              }
              StoryUpdateService.setStoryNodeExplorationId(
                $scope.story, $scope.getId(), explorationId);
              $scope.currentExplorationId = explorationId;
              if (explorationId === null) {
                $scope.explorationId = null;
              }
            }
          };

          $scope.removePrerequisiteSkillId = function(skillId) {
            StoryUpdateService.removePrerequisiteSkillIdFromNode(
              $scope.story, $scope.getId(), skillId);
          };

          $scope.addPrerequisiteSkillId = function() {
            var sortedSkillSummaries = (
              StoryEditorStateService.getSkillSummaries());
            var allowSkillsFromOtherTopics = true;
            var skillsInSameTopicCount = 0;
            $uibModal.open({
              templateUrl: UrlInterpolationService.getDirectiveTemplateUrl(
                '/components/skill-selector/select-skill-modal.template.html'),
              backdrop: true,
              resolve: {
                skillsInSameTopicCount: () => skillsInSameTopicCount,
                sortedSkillSummaries: () => sortedSkillSummaries,
                categorizedSkills: () => categorizedSkills,
                allowSkillsFromOtherTopics: () => allowSkillsFromOtherTopics,
                untriagedSkillSummaries: () => untriagedSkillSummaries
              },
              controller: 'SelectSkillModalController',
              windowClass: 'skill-select-modal',
              size: 'xl'
            }).result.then(function(summary) {
              try {
                StoryUpdateService.addPrerequisiteSkillIdToNode(
                  $scope.story, $scope.getId(), summary.id);
              } catch (err) {
                AlertsService.addInfoMessage(
                  'Given skill is already a prerequisite skill', 5000);
              }
            }, function() {
              // Note to developers:
              // This callback is triggered when the Cancel button is clicked.
              // No further action is needed.
            });
          };

          $scope.addAcquiredSkillId = function() {
            var sortedSkillSummaries = (
              StoryEditorStateService.getSkillSummaries());
            var allowSkillsFromOtherTopics = false;
            var skillsInSameTopicCount = 0;
            var topicName = StoryEditorStateService.getTopicName();
            var categorizedSkillsInTopic = {};
            categorizedSkillsInTopic[topicName] = categorizedSkills[topicName];
            $uibModal.open({
              templateUrl: UrlInterpolationService.getDirectiveTemplateUrl(
                '/components/skill-selector/select-skill-modal.template.html'),
              backdrop: true,
              resolve: {
                skillsInSameTopicCount: () => skillsInSameTopicCount,
                sortedSkillSummaries: () => sortedSkillSummaries,
                categorizedSkills: () => categorizedSkillsInTopic,
                allowSkillsFromOtherTopics: () => allowSkillsFromOtherTopics,
                untriagedSkillSummaries: () => null
              },
              controller: 'SelectSkillModalController',
              windowClass: 'skill-select-modal',
              size: 'xl'
            }).result.then(function(summary) {
              try {
                StoryUpdateService.addAcquiredSkillIdToNode(
                  $scope.story, $scope.getId(), summary.id);
              } catch (err) {
                AlertsService.addInfoMessage(
                  'Given skill is already an acquired skill', 5000);
              }
            }, function() {
              // Note to developers:
              // This callback is triggered when the Cancel button is clicked.
              // No further action is needed.
            });
          };

          $scope.removeAcquiredSkillId = function(skillId) {
            StoryUpdateService.removeAcquiredSkillIdFromNode(
              $scope.story, $scope.getId(), skillId);
          };

          $scope.unfinalizeOutline = function() {
            StoryUpdateService.unfinalizeStoryNodeOutline(
              $scope.story, $scope.getId());
          };

          $scope.openNodeTitleEditor = function() {
            $scope.nodeTitleEditorIsShown = true;
          };

          $scope.closeNodeTitleEditor = function() {
            $scope.nodeTitleEditorIsShown = false;
          };

          $scope.isOutlineModified = function(outline) {
            return ($scope.oldOutline !== outline);
          };

          $scope.updateOutline = function(newOutline) {
            if (!$scope.isOutlineModified(newOutline)) {
              return;
            }
            StoryUpdateService.setStoryNodeOutline(
              $scope.story, $scope.getId(), newOutline);
            $scope.oldOutline = newOutline;
          };

          $scope.togglePreview = function() {
            $scope.chapterPreviewCardIsShown = (
              !$scope.chapterPreviewCardIsShown);
          };

<<<<<<< HEAD
=======
          $scope.togglePrerequisiteSkillsList = function() {
            if (!WindowDimensionsService.isWindowNarrow()) {
              return;
            }
            $scope.prerequisiteSkillIsShown = !$scope.prerequisiteSkillIsShown;
          };
          $scope.toggleChapterOutline = function() {
            if (!WindowDimensionsService.isWindowNarrow()) {
              return;
            }
            $scope.chapterOutlineIsShown = !$scope.chapterOutlineIsShown;
          };
          $scope.toggleAcquiredSkillsList = function() {
            if (!WindowDimensionsService.isWindowNarrow()) {
              return;
            }
            $scope.acquiredSkillIsShown = !$scope.acquiredSkillIsShown;
          };
          $scope.toggleChapterCard = function() {
            if (!WindowDimensionsService.isWindowNarrow()) {
              return;
            }
            $scope.mainChapterCardIsShown = !$scope.mainChapterCardIsShown;
          };
          $scope.toggleChapterTodoCard = function() {
            if (!WindowDimensionsService.isWindowNarrow()) {
              return;
            }
            $scope.chapterTodoCardIsShown = !$scope.chapterTodoCardIsShown;
          };
          $scope.toggleExplorationInputButtons = function() {
            $scope.explorationInputButtonsAreShown = (
              !$scope.explorationInputButtonsAreShown);
          };
          $scope.toggleChapterOutlineButtons = function() {
            $scope.chapterOutlineButtonsAreShown = (
              !$scope.chapterOutlineButtonsAreShown);
          };

>>>>>>> f3e9b0f2
          ctrl.$onInit = function() {
            // Regex pattern for exploration id,
            // EXPLORATION_AND_SKILL_ID_PATTERN
            // is not being used here, as the chapter of the story can be saved
            // with empty exploration id.
            $scope.chapterPreviewCardIsShown = false;
<<<<<<< HEAD
=======
            $scope.mainChapterCardIsShown = true;
            $scope.explorationInputButtonsAreShown = false;
            $scope.chapterOutlineButtonsAreShown = false;
            PageTitleService.setPageTitleForMobileView('Chapter Editor');
            $scope.chapterOutlineIsShown = (
              !WindowDimensionsService.isWindowNarrow());
            $scope.chapterTodoCardIsShown = (
              !WindowDimensionsService.isWindowNarrow());
            $scope.prerequisiteSkillIsShown = (
              !WindowDimensionsService.isWindowNarrow());
            $scope.acquiredSkillIsShown = (
              !WindowDimensionsService.isWindowNarrow());
>>>>>>> f3e9b0f2
            $scope.explorationIdPattern = /^[a-zA-Z0-9_-]+$/;
            $scope.expIdCanBeSaved = true;
            $scope.$on(EVENT_STORY_INITIALIZED, _init);
            $scope.$on(EVENT_STORY_REINITIALIZED, _init);
            $scope.$on('recalculateAvailableNodes', _recalculateAvailableNodes);

            _init();
          };
        }
      ]
    };
  }]);<|MERGE_RESOLUTION|>--- conflicted
+++ resolved
@@ -371,8 +371,6 @@
               !$scope.chapterPreviewCardIsShown);
           };
 
-<<<<<<< HEAD
-=======
           $scope.togglePrerequisiteSkillsList = function() {
             if (!WindowDimensionsService.isWindowNarrow()) {
               return;
@@ -412,15 +410,12 @@
               !$scope.chapterOutlineButtonsAreShown);
           };
 
->>>>>>> f3e9b0f2
           ctrl.$onInit = function() {
             // Regex pattern for exploration id,
             // EXPLORATION_AND_SKILL_ID_PATTERN
             // is not being used here, as the chapter of the story can be saved
             // with empty exploration id.
             $scope.chapterPreviewCardIsShown = false;
-<<<<<<< HEAD
-=======
             $scope.mainChapterCardIsShown = true;
             $scope.explorationInputButtonsAreShown = false;
             $scope.chapterOutlineButtonsAreShown = false;
@@ -433,7 +428,6 @@
               !WindowDimensionsService.isWindowNarrow());
             $scope.acquiredSkillIsShown = (
               !WindowDimensionsService.isWindowNarrow());
->>>>>>> f3e9b0f2
             $scope.explorationIdPattern = /^[a-zA-Z0-9_-]+$/;
             $scope.expIdCanBeSaved = true;
             $scope.$on(EVENT_STORY_INITIALIZED, _init);
