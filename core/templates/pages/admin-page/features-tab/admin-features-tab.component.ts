// Copyright 2020 The Oppia Authors. All Rights Reserved.
//
// Licensed under the Apache License, Version 2.0 (the "License");
// you may not use this file except in compliance with the License.
// You may obtain a copy of the License at
//
//      http://www.apache.org/licenses/LICENSE-2.0
//
// Unless required by applicable law or agreed to in writing, software
// distributed under the License is distributed on an "AS-IS" BASIS,
// WITHOUT WARRANTIES OR CONDITIONS OF ANY KIND, either express or implied.
// See the License for the specific language governing permissions and
// limitations under the License.

/**
 * @fileoverview Component for the feature tab in the admin panel.
 */

import { Component, OnInit, Input } from '@angular/core';
import { downgradeComponent } from '@angular/upgrade/static';

import { AdminFeaturesTabConstants } from
  './admin-features-tab.constants';
import { WindowRef } from 'services/contextual/window-ref.service';
import { AdminDataService } from
  'pages/admin-page/services/admin-data.service';
import { AdminTaskManagerService } from
  'pages/admin-page/services/admin-task-manager.service';
import { PlatformParameter, FeatureStage } from
  'domain/platform_feature/platform-parameter-object.factory';
import { PlatformFeatureAdminBackendApiService } from
  'domain/platform_feature/platform-feature-admin-backend-api.service';
import { PlatformFeatureDummyBackendApiService } from
  'domain/platform_feature/platform-feature-dummy-backend-api.service';
import { PlatformParameterRuleObjectFactory, PlatformParameterRule } from
  'domain/platform_feature/platform-parameter-rule-object.factory';
import {
  PlatformParameterFilterType,
  PlatformParameterFilterObjectFactory,
  PlatformParameterFilter,
  ServerMode,
} from 'domain/platform_feature/platform-parameter-filter-object.factory';
import { PlatformFeatureService } from 'services/platform-feature.service';

import cloneDeep from 'lodash/cloneDeep';

@Component({
  selector: 'admin-features-tab',
  templateUrl: './admin-features-tab.directive.html'
})
export class AdminFeaturesTabComponent implements OnInit {
  @Input() setStatusMessage: (msg: string) => void;

  readonly availableFilterTypes: PlatformParameterFilterType[] = Object
    .keys(PlatformParameterFilterType)
    .map(key => PlatformParameterFilterType[key]);

  readonly filterTypeToContext: {
    [key in PlatformParameterFilterType]: {
      displayName: string,
      operators: string[],
      options?: string[],
      optionFilter?: (feature: PlatformParameter, option: string) => boolean;
      placeholder?: string;
      inputRegex?: RegExp;
    }
  } = {
    [PlatformParameterFilterType.ServerMode]: {
      displayName: 'Server Mode',
      options: AdminFeaturesTabConstants.ALLOWED_SERVER_MODES,
      operators: ['='],
      optionFilter: (feature, option) => {
        switch (feature.featureStage) {
          case FeatureStage.DEV:
            return option === 'dev';
          case FeatureStage.TEST:
            return option !== 'prod';
          case FeatureStage.PROD:
            return true;
        }
      }
    },
    [PlatformParameterFilterType.UserLocale]: {
      displayName: 'User Locale',
      options: AdminFeaturesTabConstants.ALLOWED_SITE_LANGUAGE_IDS,
      operators: ['=']
    },
    [PlatformParameterFilterType.ClientType]: {
      displayName: 'Client Type',
      options: AdminFeaturesTabConstants.ALLOWED_CLIENT_TYPES,
      operators: ['=']
    },
    [PlatformParameterFilterType.BrowserType]: {
      displayName: 'Browser Type',
      options: AdminFeaturesTabConstants.ALLOWED_BROWSER_TYPES,
      operators: ['=']
    },
    [PlatformParameterFilterType.AppVersion]: {
      displayName: 'App Version',
      operators: ['=', '<', '>', '<=', '>='],
      placeholder: 'e.g. 1.0.0',
      inputRegex: AdminFeaturesTabConstants.APP_VERSION_REGEXP
    },
    [PlatformParameterFilterType.AppVersionFlavor]: {
      displayName: 'App Version Flavor',
      options: AdminFeaturesTabConstants.ALLOWED_APP_VERSION_FLAVORS,
      operators: ['=', '<', '>', '<=', '>=']
    }

  };

  featureFlags: PlatformParameter[] = [];
  featureFlagNameToBackupMap: Map<string, PlatformParameter>;

  isDummyApiEnabled: boolean = false;

  constructor(
    private windowRef: WindowRef,
    private adminDataService: AdminDataService,
    private adminTaskManager: AdminTaskManagerService,
    private apiService: PlatformFeatureAdminBackendApiService,
    private ruleFactory: PlatformParameterRuleObjectFactory,
    private filterFactory: PlatformParameterFilterObjectFactory,
    private featureService: PlatformFeatureService,
    private dummyApiService: PlatformFeatureDummyBackendApiService,
  ) {}

  async reloadFeatureFlagsAsync(): Promise<void> {
    const data = await this.adminDataService.getDataAsync();

    this.featureFlags = data.featureFlags;

    this.featureFlagNameToBackupMap = new Map(
      this.featureFlags.map(feature => [feature.name, cloneDeep(feature)]));
  }

  addNewRuleToTop(feature: PlatformParameter): void {
    feature.rules.unshift(
      this.ruleFactory.createFromBackendDict({
        filters: [{
          type: PlatformParameterFilterType.ServerMode,
          conditions: [['=', ServerMode.Dev.toString()]]
        }],
        value_when_matched: false
      })
    );
  }

  addNewRuleToBottom(feature: PlatformParameter): void {
    feature.rules.push(
      this.ruleFactory.createFromBackendDict({
        filters: [{
          type: PlatformParameterFilterType.ServerMode,
          conditions: [['=', ServerMode.Dev.toString()]]
        }],
        value_when_matched: false
      })
    );
  }

  addNewFilter(rule: PlatformParameterRule): void {
    rule.filters.push(
      this.filterFactory.createFromBackendDict({
        type: PlatformParameterFilterType.ServerMode,
        conditions: []
      })
    );
  }

  addNewCondition(filter: PlatformParameterFilter): void {
    const context = this.filterTypeToContext[filter.type];
    filter.conditions.push([
      context.operators[0],
      context.options ? context.options[0] : ''
    ]);
  }

  removeRule(feature: PlatformParameter, ruleIndex: number): void {
    feature.rules.splice(ruleIndex, 1);
  }

  removeFilter(rule: PlatformParameterRule, filterIndex: number): void {
    rule.filters.splice(filterIndex, 1);
  }

  removeCondition(
      filter: PlatformParameterFilter, conditionIndex: number): void {
    filter.conditions.splice(conditionIndex, 1);
  }

  moveRuleUp(feature: PlatformParameter, ruleIndex: number): void {
    const rule = feature.rules[ruleIndex];
    this.removeRule(feature, ruleIndex);
    feature.rules.splice(ruleIndex - 1, 0, rule);
  }

  moveRuleDown(feature: PlatformParameter, ruleIndex: number): void {
    const rule = feature.rules[ruleIndex];
    this.removeRule(feature, ruleIndex);
    feature.rules.splice(ruleIndex + 1, 0, rule);
  }

  async updateFeatureRulesAsync(feature: PlatformParameter): Promise<void> {
    if (this.adminTaskManager.isTaskRunning()) {
      return;
    }
<<<<<<< HEAD
    const updateMessage = this.windowRef.nativeWindow.prompt(
      'This action is irreversible. If you insist to proceed, please enter' +
      ' message for the update:',
=======
    const commitMessage = this.windowRef.nativeWindow.prompt(
      'This action is irreversible. If you insist to proceed, please enter ' +
      'the commit message for the update',
>>>>>>> bd301da1
      `Update feature '${feature.name}'.`
    );
    if (commitMessage === null) {
      return;
    }

    try {
      this.adminTaskManager.startTask();

      await this.apiService.updateFeatureFlag(
        feature.name, commitMessage, feature.rules);

      this.setStatusMessage('Saved successfully.');
    } catch (e) {
      if (e.error && e.error.error) {
        this.setStatusMessage(`Update failed: ${e.error.error}`);
      } else {
        this.setStatusMessage('Update failed.');
      }
    } finally {
      this.adminTaskManager.finishTask();
    }
  }

  clearChanges(featureFlag: PlatformParameter): void {
    if (!this.windowRef.nativeWindow.confirm(
      'This will revert all changes you made. Are you sure?')) {
      return;
    }
    const backup = this.featureFlagNameToBackupMap.get(featureFlag.name);
    featureFlag.rules = backup.rules;
  }

  onFilterTypeSelectionChanged(filter: PlatformParameterFilter): void {
    filter.conditions.splice(0);
  }

  get isDummyFeatureEnabled(): boolean {
    return this.featureService.featureSummary.DummyFeature.isEnabled;
  }

  async reloadDummyHandlerStatusAsync(): Promise<void> {
    if (this.isDummyFeatureEnabled) {
      this.isDummyApiEnabled = await this.dummyApiService.isHandlerEnabled();
    }
  }

  ngOnInit() {
    this.reloadFeatureFlagsAsync();
    this.reloadDummyHandlerStatusAsync();
  }
}

angular.module('oppia').directive(
  'adminFeaturesTab', downgradeComponent(
    {component: AdminFeaturesTabComponent}));<|MERGE_RESOLUTION|>--- conflicted
+++ resolved
@@ -204,15 +204,9 @@
     if (this.adminTaskManager.isTaskRunning()) {
       return;
     }
-<<<<<<< HEAD
-    const updateMessage = this.windowRef.nativeWindow.prompt(
-      'This action is irreversible. If you insist to proceed, please enter' +
-      ' message for the update:',
-=======
     const commitMessage = this.windowRef.nativeWindow.prompt(
       'This action is irreversible. If you insist to proceed, please enter ' +
       'the commit message for the update',
->>>>>>> bd301da1
       `Update feature '${feature.name}'.`
     );
     if (commitMessage === null) {
