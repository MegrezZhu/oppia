--- conflicted
+++ resolved
@@ -123,21 +123,9 @@
           }
           explorationContentRequiredCount += allContentId.length;
           allContentId.forEach(function(contentId) {
-<<<<<<< HEAD
             var availabilityStatus = _getContentAvailabilityStatus(
               stateName, contentId);
             if (!availabilityStatus[0]) {
-=======
-            var availableTranslationLanguageCodes = (
-              contentIdsToAudioTranslations.getAudioLanguageCodes(contentId));
-            if (availableTranslationLanguageCodes.indexOf(langCode) > -1) {
-              var audioTranslation = contentIdsToAudioTranslations
-                .getAudioTranslation(contentId, langCode);
-              if (audioTranslation.needsUpdate) {
-                stateNeedsUpdateWarnings[stateName] = NEEDS_UPDATE_MESSAGE;
-              }
-            } else {
->>>>>>> bff3e006
               noTranslationCount++;
             }
             if (availabilityStatus[1]) {
