/*
  Copyright 2014 The Oppia Authors. All Rights Reserved.

  Licensed under the Apache License, Version 2.0 (the "License");
  you may not use this file except in compliance with the License.
  You may obtain a copy of the License at

      http://www.apache.org/licenses/LICENSE-2.0

  Unless required by applicable law or agreed to in writing, software
  distributed under the License is distributed on an "AS IS" BASIS,
  WITHOUT WARRANTIES OR CONDITIONS OF ANY KIND, either express or implied.
  See the License for the specific language governing permissions and
  limitations under the License.
*/

/*
  Animation keyframes. These must be placed at the top of the file
  in order to work in IE.
*/
@-webkit-keyframes dot {
  0% { opacity: 0; }
  100% { opacity: 1; }
}
@-moz-keyframes dot {
  0% { opacity: 0; }
  100% { opacity: 1; }
}
@keyframes dot {
  0% { opacity: 0; }
  100% { opacity: 1; }
}

/* Angular material overrides. */
md-input-group.long > input
{
  width: 100%;
  height: 45px;
}

md-input-group.oppia-blue-on-focus > input:focus {
  border-bottom-color: rgb(63, 81, 181);
  border-bottom-width: 2px;
}

md-input-group.md-default-theme label
{
  font-size: 16px;
  font-weight: 200;
  margin-bottom: 0;
}

.md-button-success {
  color: #009688;
}

.md-button.oppia-learner-continue-button {
  background: #0D48A1;
  color: #ffffff;
  padding: 6px 12px;
}

button.md-button.md-default-theme.oppia-learner-continue-button:focus,
button.md-button.md-default-theme.oppia-learner-continue-button:hover {
  background-color: #115FD4;
}

.material-icons.md-18 {
  font-size: 18px;
}
.material-icons.md-dark {
  color: rgba(0, 0, 0, 0.54);
}

/* Bootstrap overrides and additions. */
html {
  /*
    The HTML font-size is set to 62.5% in order to make 'em' units easier to
    work with. Modern browsers set their default font-size to 16px. This means
    that 1em = 16px, which is a difficult base to work with (for example,
    1.6em = 25.6px, which is not rounded). By setting the html's font-size to
    62.5%, the base font-size becomes 10px, so 1em = 10px, and 1.6em = 16px.
    The reason for making 'em' easier to work with is that 'em's scale with
    the user's font-size preferences that they set in the browser, while
    'px' is a fixed unit of measurement that doesn't scale.
  */
  font-size: 62.5%;
  height: 100%;
}

body {
  color: rgba(0,0,0,0.87);
  font-family: "Roboto", Arial, sans-serif;
  /*
    A font-size of 1.6em sets the default font-size on Oppia to 16px, though
    this will scale depending on the user's font-size preferences set via
    their browser preferences.
  */
  font-size: 1.6em;
  height: 100%;
  margin: 0 auto;
  overflow-x: hidden;
  padding: 0;
  width: 100%;
}

exploration-summary-tile {
  display: inline-block;
}

.oppia-profile-container, .oppia-dashboard-container {
  max-width: 800px;
  margin-left: auto;
  margin-right: auto;
  margin-top: 60px;
  margin-bottom: 30px;
  padding-left: 30px;
  padding-right: 30px;
}

@media (max-width: 500px) {
  .oppia-dashboard-container {
    margin-left: 10px;
    margin-right: 10px;
  }
}

.oppia-profile-top-card {
  background-color: #fff;
  margin: 0 0 24px 0;
  padding: 24px;
}

.oppia-profile-subject-interest-container {
  font-weight: bold;
  margin-top: 16px;
}

.oppia-profile-subject-interest {
  background-color: rgba(0, 150, 136, 0.85);
  border-radius: .25em;
  color: #fff;
  display: inline;
  font-size: 0.75em;
  line-height: 1;
  margin: 0 2px;
  padding: .3em .35em .3em .5em;
  text-align: center;
  vertical-align: baseline;
  white-space: nowrap;
}

.oppia-profile-no-interests-text {
  color: #888;
  font-weight: normal;
}

.oppia-profile-picture-fullsize {
  /* This maintains the aspect ratio of the picture. */
  border-radius: 4px;
  height: auto;
  margin-bottom: 12px;
  max-width: 180px;
  width: 100%;
}

.oppia-profile-username {
  margin-top: 4px;
}

.oppia-profile-first-contributed {
  color: #888;
  font-size: 0.9em;
  font-style: italic;
  margin-top: 16px;
}

.oppia-profile-tabs {
  background-color: #fff;
  margin: 0;
  padding: 0;
}

.oppia-profile-tabs-content {
  padding: 24px 24px 48px 24px;
}

.oppia-profile-tabs md-content h1:first-child {
  margin-top: 0;
}

.oppia-profile-tabs md-tab {
  background-color: #009688;
  border: 1px solid rgba(0,0,0,0.1);
}

.oppia-profile-tabs md-tabs.md-default-theme md-tab:focus {
  border: 1px solid rgba(0,0,0,0.1);
}

.oppia-profile-tabs md-tabs-ink-bar {
  background: #0D47A1 !important;
  /* Without this, the ink bar does not show up on initial load. */
  /* TODO(sll): Find a better fix for this. The current fix has an
    ink bar that is too large on small-width screens.
  */
  display: block !important;
  height: 6px;
  width: 266px;
}

.oppia-profile-tabs md-tab-label {
  color: #ffffff;
}

.oppia-stat-container-top {
  display: inline-block;
  width: 30%;
}

.oppia-stat-big-container {
  display: block;
  text-align: center;
  width: 100%;
}

.oppia-stat-container-top span {
  display: block;
}

.oppia-stat-container-top .oppia-big-number {
  font-size: 48px;
}

.oppia-profile-explorations-container {
  margin: 0 auto;
  width: 644px;
}

@media (max-width: 656px) {
  .oppia-profile-explorations-container {
    width: 428px;
  }
}

@media (max-width: 460px) {
  .oppia-profile-explorations-container {
    width: 208px;
  }
}

/*
  This counteracts the increased line-height of 1.846 introduced by
  angular-material.css.
  TODO(sll): This is ugly. We should try not to have it, perhaps after
  angular-material has been upgraded.
*/
html p, body p {
  margin-top: -5px;
}

h1, h2 {
  color: #000;
}

h3 {
  color: #222;
  line-height: 1.1;
}

a {
  color: #0844aa;
  cursor: pointer;
}

a:hover {
  color: #3f2c76;
}

a:focus {
  outline-style: none;
}

/* Change all the borders of an input to red when there is validation errors. */
input.ng-dirty.ng-invalid, md-input-group.md-default-theme input.ng-dirty.ng-invalid {
  border-color: #F44336;
}

::-webkit-input-placeholder {
  font-style: italic;
}
::-moz-placeholder {
  font-style: italic;
}
::-ms-input-placeholder {
  font-style: italic;
}

/* Change the color of odd-numbered lines in a table. */
.table-striped > tbody > tr:nth-child(odd) > td,
.table-striped > tbody > tr:nth-child(odd) > th {
  background-color: #f0f0f0;
}

.oppia-form-error {
  color: red;
}

.oppia-confusing-outcome-warning-text {
  color: rgb(200, 0, 0);
  font-style: italic;
}

.oppia-serious-warning-text {
  color: red;
}

.oppia-disabled-contenteditable {
  background-color: #eee;
  cursor: not-allowed;
  padding: 10px 5px;
  opacity: 1;
}

p {
  line-height: 1.2;
  margin: 0;
  text-align: left;
  word-spacing: 0;
}

.oppia-long-text p {
  line-height: 1.4;
  /* The following should be the same as the line-height (1.4). */
  margin: 1.4em 0;
}

.oppia-long-text-image {
  display: block;
  margin-left: auto;
  margin-right: auto;
  width: 80%;
}

#wrapper {
  min-height: 100%;
  position: relative;
}

.label {
  margin: auto 4px;
}
.label-info {
  background-color: #18447E;
}

/*
  The following rule ensures that, as the viewport gets
  smaller, any media will scale down according to its
  container's width.
*/
img, video, canvas {
  max-width: 100%;
}

textarea {
  width: 90%;
}

/*
  Styles for the development mode indicator
*/
.oppia-dev-mode {
  background-color: DarkSlateGray;
  border-bottom-right-radius: 0.5em;
  border-top-right-radius: 0.5em;
  bottom: 40px;
  color: white;
  left: 0;
  opacity: 0.7;
  padding: 4px 8px;
  /* This allows clicks to 'pass through' the element. */
  pointer-events: none;
  position: fixed;
}

/*
  Styles for the link to the site feedback form.
*/
.oppia-site-feedback {
  background-color: #fff;
  border-radius: 2px;
  bottom: 4px;
  color: rgba(0,0,0,0.87);
  cursor: pointer;
  left: 4px;
  opacity: 0.5;
  padding: 4px 8px;
  position: fixed;
}
.oppia-site-feedback:hover,
.oppia-site-feedback:focus,
.oppia-site-feedback:active {
  color: rgba(0,0,0,0.87);
  opacity: 1.0;
  text-decoration: none;
}

/*
  Styles for the global navigation sidebar menu.
*/
.oppia-base-container {
  height: 100%;
  margin-left: auto;
  margin-right: auto;
  min-height: 100%;
  position: relative;
}

/*
  Note that adding "overflow-y: scroll;" will
  break infinite scrolling in the gallery page.
*/
.oppia-content-container {
  height: 100%;
  left: 0;
  position: relative;
  transition: transform 0.5s;
  -webkit-transition: -webkit-transform 0.5s;
}

.oppia-sidebar-menu-open .oppia-content-container::after {
  height: 100%;
  opacity: 1;
  -webkit-transition: opacity 0.5s;
  transition: opacity 0.5s;
  width: 100%;
}
.oppia-sidebar-menu-closed .oppia-content-container::after {
  opacity: 0;
  -webkit-transition: opacity 0.5s;
  transition: opacity 0.5s;
}

.oppia-sidebar-menu {
  background: #fff;
  height: 100%;
  left: 0;
  position: fixed;
  top: 0;
  -webkit-transform: translate3d(-100%, 0, 0);
  transform: translate3d(-100%, 0, 0);
  width: 270px;
  z-index: 100;
}
.oppia-sidebar-menu-transition {
  -webkit-transition: all 0.5s;
  transition: all 0.5s;
}
.oppia-sidebar-menu::after {
  background: rgba(0,0,0,0.2);
  content: '';
  display: none;
  height: 100%;
  opacity: 1;
  position: absolute;
  right: 0;
  top: 0;
  -webkit-transition: opacity 0.5s;
  transition: opacity 0.5s;
  width: 100%;
}

.oppia-sidebar-menu-icon {
  height: 22px;
  margin: 0 16px 3px 6px;
  vertical-align: middle;
  width: 22px;
}

.oppia-sidebar-menu ul {
  list-style: none;
  margin-bottom: 0;
  padding-left: 0;
  padding-top: 10px;
  font-size: 16px;
}
.oppia-sidebar-menu hr {
  margin-top: 0;
  margin-bottom: 0;
}
.oppia-sidebar-menu .oppia-sidebar-section-header {
  color: #888;
  display: block;
  margin-left: 10px;
  padding: 1em 0 0 0;
  text-decoration: none;
}
.oppia-sidebar-menu a {
  color: #333;
  display: block;
  padding: 1em 0 1em 18px;
  text-decoration: none;
}
.oppia-sidebar-menu a:hover {
  background: rgb(243, 248, 255);
}
.oppia-sidebar-menu li.active a {
  background: rgba(243, 248, 255, 0.5);
}

.oppia-sidebar-logo {
  height: 32px;
  margin-bottom: 5px;
  margin-left: 15px;
}
.oppia-sidebar-logo-container {
  color: #333;
  margin: 0 auto;
  width: 120px;
}

.oppia-sidebar-header {
  background: #eee;
  border-bottom: 1px solid #ccc;
  height: 56px;
  padding-top: 6px;
}

.oppia-sidebar-footer {
  bottom: 10px;
  color: #777;
  left: 25px;
  position: absolute;
}

.oppia-sidebar-footer div {
  margin-bottom: 10px;
}

.oppia-sidebar-footer a {
  display: inline;
  padding: 0 10px 0 0;
  margin-top: 5px;
}

.oppia-sidebar-footer a:hover {
  background: none;
}

.oppia-sidebar-footer a > img {
  width: 26px;
}

.oppia-sidebar-menu-open .oppia-sidebar-menu {
  box-shadow: 1px 0 3px rgba(0,0,0,0.12), 1px 0 2px rgba(0,0,0,0.24);
  -webkit-transform: translate3d(0, 0, 0);
  transform: translate3d(0, 0, 0);
  visibility: visible;
}
.oppia-sidebar-menu-open .oppia-sidebar-menu::after {
  height: 0;
  opacity: 0;
  -webkit-transition: opacity 0.5s, width 0.1s 0.5s, height 0.1s 0.5s;
  transition: opacity 0.5s, width 0.1s 0.5s, height 0.1s 0.5s;
  width: 0;
}

/*
  This is needed for proper display of tabs. See

  https://github.com/angular-ui/bootstrap/commit/8620aedba99b05822311
*/
.navbar-nav, .pagination {
  cursor: pointer;
}

.navbar {
  border: 0;
  margin-bottom: 0;
  width: 100%;
}

.navbar-nav.oppia-navbar-nav > li > a {
  color: #fff;
  font-size: 16px;
  font-weight: 400;
  height: 56px;
  padding-top: 17px;
}

.oppia-navbar-breadcrumb {
  color: #fff;
  cursor: default;
  font-family: "Capriola", "Roboto", Arial, sans-serif;
  font-size: 20px;
  padding-top: 13px;
}

.oppia-navbar-breadcrumb-separator {
  margin-right: 8px;
}
.oppia-navbar-breadcrumb-separator:after {
  content: ">";
}

.oppia-navbar-breadcrumb-icon {
  height: 20px;
  margin: 0 12px 4px 12px;
  width: 20px;
}

.navbar-default .navbar-nav > li > a:hover,
.navbar-default .navbar-nav > li > a:focus {
  color: #fff;
}

.navbar-default .navbar-nav > li > a.oppia-no-hover-change:hover,
.navbar-default .navbar-nav > li > a.oppia-no-hover-change:focus {
  background: inherit;
  color: #fff;
}

.navbar-nav > li.active > a, .navbar-nav > li.active > a:hover,
.navbar-nav > li.active > a, .navbar-nav > li.active > a:focus {
  color: white;
  background: rgb(2, 38, 86);
}

.navbar-default .navbar-container {
  background: #009688;
  height: 56px;
}

.navbar-default .dropdown-menu {
  background: #fff;
}

.navbar-default .navbar-nav > li > a, {
  color: #fff;
}

.navbar-default .navbar-nav > li > a:hover,
.navbar-default .navbar-nav .open > a:hover,
.navbar-default .navbar-nav .open .dropdown-menu > li > a,
.navbar-default .navbar-nav .open .dropdown-menu > li > a:hover {
  color: #009688;
}

.navbar-default .navbar-nav > li > a:hover,
.navbar-default .navbar-nav .open > a:hover,
.navbar-default .navbar-nav .open > a:focus,
.navbar-default .navbar-nav .open .dropdown-menu > li > a:hover,
.navbar-default .navbar-nav .open .dropdown-menu > li > a:focus {
  background: #fff;
  color: #009688;
}

.navbar-default .navbar-nav > li.dropdown.open,
.navbar-default .navbar-nav > li.dropdown.open > a {
  background: #fff;
  color: #009688;
}

.navbar-default .navbar-nav > .active > a,
.navbar-default .navbar-nav > .active > a:hover,
.navbar-default .navbar-nav > .active > a:focus {
  background-color: #06b9ac;
  color: #fff;
}

/* In Bootstrap, the link at the top of the default dropdown menu cannot be
   clicked -- so, in such cases (e.g. for the 'Sign in' link at the top right),
   we use this instead.
*/
.oppia-clickable-dropdown:hover ul.dropdown-menu,
.oppia-clickable-navbar-element:hover {
  display: block;
}

.oppia-top-right-menu-item-separator {
  margin-top: 5px;
  margin-bottom: 5px;
}

.oppia-share-dropdown-menu {
  min-width: 30px;
  width: 46px;
}

.oppia-share-dropdown-menu li > a {
  font-weight: bolder;
  padding: 10px;
  text-align: center;
}

.oppia-share-dropdown-menu:hover .oppia-share-dropdown-toggle {
  color: #009688;
  background-color: white;
}

.nav .dropdown:hover > .dropdown-menu {
  border: none;
}

/* Show the navbar submenu dropdowns on-hover rather than on-click, if the
   screen size is large enough. */
@media (min-width: 768px) {
  .nav .dropdown:hover > .dropdown-menu {
    display: block;
  }
  .nav .dropdown:hover > .dropdown-menu > li > a {
    color: #009688;
  }
  .nav .dropdown:hover > .dropdown-menu > li > a:hover {
    background-color: #eee;
    color: #888;
  }
}

.oppia-main-content {
  margin: 10px;
  padding: 10px;
  width: 100%;
}

.oppia-align-center {
  float: none;
  margin: 0 auto;
  text-align: center;
}

.oppia-exploration-ctrl {
  margin: 15px 0;
}

.oppia-loading-fullpage {
  border: 1px;
  border-radius: 5px;
  font-size: 2em;
  height: 100%;
  position: fixed;
  top: 35%;
  width: 100%;
  z-index: 1000;
}
.oppia-loading-dot-one {
  opacity: 0;
  animation: dot 1.5s infinite;
  animation-delay: 0.0s;
  -moz-animation: dot 1.5s infinite;
  -moz-animation-delay: 0.0s;
  -webkit-animation: dot 1.5s infinite;
  -webkit-animation-delay: 0.0s;
}
.oppia-loading-dot-two {
  opacity: 0;
  animation: dot 1.5s infinite;
  animation-delay: 0.3s;
  -moz-animation: dot 1.5s infinite;
  -moz-animation-delay: 0.3s;
  -webkit-animation: dot 1.5s infinite;
  -webkit-animation-delay: 0.3s;
}
.oppia-loading-dot-three {
  opacity: 0;
  animation: dot 1.5s infinite;
  animation-delay: 0.6s;
  -moz-animation: dot 1.5s infinite;
  -moz-animation-delay: 0.6s;
  -webkit-animation: dot 1.5s infinite;
  -webkit-animation-delay: 0.6s;
}

.oppia-navbar-button-container {
  border-radius: 0;
  margin-top: 10px;
}
/* In Bootstrap,white-space for dropdown list is no-wrap.Use this instead to allign ticks and
   dropdown options
*/
.oppia-navbar-button-container > .dropdown-menu > li > a {
  white-space: normal;
}
.btn.oppia-navbar-add-exploration-button {
  background-color: rgba(0,0,0,0.2);
  color: rgba(255,255,255,1.0);
  font-family: "Capriola", "Roboto", Arial, sans-serif;
  font-size: 14px;
  margin-right: 5px;
<<<<<<< HEAD
  margin-top: 2px;
  text-transform: uppercase;
=======
  margin-left: 5px;
>>>>>>> fe477562
}
.btn.oppia-navbar-add-exploration-button:hover {
  background-color: rgba(0,0,0,0.3);
}

@media (max-width: 1050px) {
  .oppia-gallery-language-selector {
    display: none;
  }
  .oppia-gallery-category-selector .btn {
    border-bottom-right-radius: 4px;
    border-top-right-radius: 4px;
  }
}

@media (max-width: 890px) {
  .oppia-gallery-category-selector {
    display: none;
  }
  .oppia-splash-search-text-input {
    border-bottom-right-radius: 4px;
    border-top-right-radius: 4px;
  }
}

.oppia-gallery-loading-results-message {
  background-color: #888;
  bottom: 0;
  color: white;
  height: 30px;
  opacity: 0.9;
  padding-top: 5px;
  text-align: center;
  width: 100%;
  z-index: 50;
}

@media (max-width: 768px) {
  .oppia-navbar-add-exploration-button {
    display: none;
  }
}

.btn.oppia-unresolved-answer-button {
  background-color: white;
  border-radius: 12px;
  color: black;
  font-size: 14px;
  margin: 4px;
  padding: 8px 18px;
  text-align: left;
  width: auto;
}

.btn.oppia-unresolved-answer-button:hover {
  background-color: #eee;
}

.oppia-gallery-group {
  display: block;
  height: 332px;
  max-width: 928px;
  width: 100vw;
}

.oppia-gallery-tiles-area {
  background-color: #eee;
}

.oppia-gallery-group-header {
  display: inline-block;
  margin-bottom: 6px;
  margin-left: 44px;
  margin-top: 36px;
}

.oppia-gallery-group-header a {
  color: black;
  font-family: "Capriola", "Roboto", Arial, sans-serif;
}
.oppia-gallery-group-header a:hover {
  color: #0844aa;
}

.oppia-gallery-scroll-btn {
  float: left;
  height: 60px;
  margin-top: 100px;
  max-width: 40px;
  padding: 0;
  position: relative;
  width: 10vw;
}

.oppia-gallery-scroll-btn i {
  font-size: 36px;
  margin: 0;
  padding: 0;
  top: 50%;
}

.oppia-gallery-tiles-introduction {
  font-size: 1.6em;
  padding-bottom: 40px;
  padding-top: 40px;
}

.oppia-gallery-tiles {
  /*The height is adjusted to hide the scrollbars*/
  height: 290px;
  left: 0;
  margin: 0;
  overflow: hidden;
  padding: 0;
  position: relative;
  top: 0;
  white-space: nowrap;
}

.oppia-gallery-tiles-carousel {
  height: 264px;
  float: left;
  max-width: 848px;
  overflow: hidden;
  position: relative;
}

.oppia-gallery-tiles-carousel-overlay-left {
  background: #b5bdc8;
  background: -moz-linear-gradient(left, rgba(0,0,0,0.65) 0%, rgba(0,0,0,0) 100%);
  background: -webkit-linear-gradient(left, rgba(0,0,0,0.65) 0%, rgba(0,0,0,0) 100%);
  background: linear-gradient(to right, rgba(0,0,0,0.65) 0%, rgba(0,0,0,0) 100%);
  /*The display is set with Gallery.js*/
  display: none;
  height: 240px;
  left: 0;
  margin-top: 12px;
  position: absolute;
  top: 0;
  width: 20px;
  z-index: 99;
}

.oppia-gallery-tiles-carousel-overlay-right {
  background: #b5bdc8;
  background: -moz-linear-gradient(left, rgba(0,0,0,0) 0%, rgba(0,0,0,0.65) 100%);
  background: -webkit-linear-gradient(left, rgba(0,0,0,0) 0%, rgba(0,0,0,0.65) 100%);
  background: linear-gradient(to right, rgba(0,0,0,0) 0%, rgba(0,0,0,0.65) 100%);
  /*The display is set with Gallery.js*/
  display: none;
  height: 240px;
  right: 0;
  margin-top: 12px;
  position: absolute;
  top: 0;
  width: 20px;
  z-index: 99;
}

.oppia-gallery-no-match, .oppia-gallery-no-match p {
  font-size: 0.85em;
  text-align: center;
}

.oppia-gallery-tiles-container {
  display: block;
  height: 100%;
  margin-left: auto;
  margin-right: auto;
  max-width: 928px;
  min-height: 500px;
  padding-bottom: 24px;
  padding-top: 24px;
  width: 100vw;
}

/* Ensure that the gallery tiles remain centered. Note that these values would
   need to be updated if the gallery tiles are changed. */
@media (max-width: 844px) {
  .oppia-gallery-tiles-container {
    margin-left: 5vw;
    margin-right: 5vw;
    max-width: 89vw;
    width: 632px;
  }
}

@media (max-width: 632px) {
  .oppia-gallery-tiles-container {
    margin-left: 2vw;
    margin-right: 2vw;
    max-width: 96vw;
    width: 420px;
  }
}

@media (max-width: 420px) {
  .oppia-gallery-tiles-container {
    width: 208px;
  }
}

md-card.oppia-gallery-tile {
  background-color: #fff;
  color: #888;
  height: 120px;
  margin: 0;
  padding: 0;
  position: relative;
  width: 100%;
}
.oppia-gallery-tile:hover {
  background-color: #f9f9f9;
}

.oppia-gallery-tile-container-link {
  height: 100%;
  width: 100%;
}

.oppia-gallery-tile-image-container {
  height: 120px;
  left: 0;
  top: 0;
  width: 120px;
}
/* This centers the image horizontally and vertically. */
.oppia-gallery-tile-image {
  height: 120px;
  width: 120px;
}

.oppia-gallery-tile-contents {
  height: 100%;
  padding: 23px 58px;
  width: 100%;
}
.oppia-gallery-tile-contents:hover {
  text-decoration: none;
}

.oppia-gallery-tile-details {
  padding-left: 100px;
  padding-top: 5px;
}
.oppia-gallery-tile-first-row {
  margin-bottom: 8px;
}
.oppia-gallery-tile-title {
  color: #333;
  font-family: "Capriola", "Roboto", Arial, sans-serif;
  font-weight: bold;
}

.oppia-gallery-tile-objective {
  color: rgba(0,0,0,0.7);
}

@media (max-width: 365px) {
  .oppia-gallery-tile-image-container {
    display: none;
  }
  .oppia-gallery-tile-details {
    padding-left: 0;
  }
}
@media (max-width: 800px) {
  .oppia-gallery-tiles-introduction {
    margin-left: 20px;
    margin-right: 20px;
  }
}

.oppia-gallery-tile-second-row {
  color: rgba(0,0,0,0.65);
  font-size: 0.9em;
}
.oppia-gallery-tile-ratings {
  color: black;
  letter-spacing: 2px;
}

.oppia-gallery-edit-btn {
  font-size: 0.75em;
  margin-top: 10px;
  position: absolute;
  right: 1px;
  top: -9px;
  border-color:transparent;
  background-color: transparent;

}
.oppia-gallery-edit-btn:hover {
  background: transparent;
  border-color: transparent;
  color: green;
}

.oppia-html-select {
  position: relative;
  width: 80%;
}

.oppia-html-select .oppia-html-select-selection-element {
  overflow: hidden;
  padding-top: 5px;
}

.oppia-html-select .oppia-html-select-selection-caret {
  bottom: 0;
  color: black;
  margin: auto;
  position: absolute;
  right: 5px;
  top: 0;
}

.oppia-html-select .oppia-html-select-selection {
  padding-right: 20px;
  position: relative;
  text-decoration: none;
  width: inherit;
}

.oppia-html-select .oppia-html-select-option {
  padding-top: 10px;
  overflow: hidden;
  margin-right: 10px;
}

.oppia-html-select .oppia-html-select-option:hover {
  background: #1485E6;
  color: white;
}

.oppia-html-select .oppia-html-select-option oppia-noninteractive-image {
  display: inline-block;
  margin-bottom: 0;
}

.oppia-create-exploration-label {
  margin-top: 5px;
}

.carousel-indicators {
  margin-bottom: 120px;
}

.carousel-control .glyphicon-chevron-left,
.carousel-control .glyphicon-chevron-right,
.carousel-control .icon-prev,
.carousel-control .icon-next {
  margin-top: -80px;
}

.oppia-signup-page-title {
  color: #222;
  font-size: 1.6em;
  margin: 0 0 30px 0;
}

.oppia-content {
  margin: 0 auto;
  max-width: 630px;
  -webkit-overflow-scrolling: touch;
  width: 80%;
}

.oppia-toast-container {
  position: fixed;
  z-index: 999999;
}
.oppia-toast-container * {
  -moz-box-sizing: border-box;
  -webkit-box-sizing: border-box;
  box-sizing: border-box;
}
.oppia-toast {
  position: relative;
  overflow: hidden;
  padding: 15px 15px 15px 50px;
  top: 60px;
  width: 500px;
  -moz-border-radius: 3px 3px 3px 3px;
  -webkit-border-radius: 3px 3px 3px 3px;
  border-radius: 3px 3px 3px 3px;
  background-position: 15px center;
  background-repeat: no-repeat;
  -moz-box-shadow: 0 0 12px #999999;
  -webkit-box-shadow: 0 0 12px #999999;
  box-shadow: 0 0 12px #999999;
  color: #FFFFFF;
  opacity: 0.8;
  margin: auto;
  margin-top: 5px;
}
.oppia-toast-container > :hover {
  -moz-box-shadow: 0 0 12px #000000;
  -webkit-box-shadow: 0 0 12px #000000;
  box-shadow: 0 0 12px #000000;
  opacity: 1;
  cursor: pointer;
}
.toast-warning {
  background-image: url("/images/general/warning.png");
}

@media all and (max-width: 240px) {
  .oppia-toast {
    padding: 8px 8px 8px 50px;
    width: 11em;
  }
  .oppia-toast-container .toast-close-button {
    right: -0.2em;
    top: -0.2em;
  }
}
@media all and (min-width: 241px) and (max-width: 480px) {
  .oppia-toast {
    padding: 8px 8px 8px 50px;
    width: 18em;
  }
  .oppia-toast-container .toast-close-button {
    right: -0.2em;
    top: -0.2em;
  }
}
@media all and (min-width: 481px) and (max-width: 768px) {
  .oppia-toast {
    padding: 15px 15px 15px 50px;
    width: 25em;
  }
}

.oppia-form input.ng-invalid.ng-dirty {
  border: 2px solid #FA787E;
}

.oppia-gallery-frame {
  border-radius: 20px;
  margin: 10px;
  padding: 10px;
  width: 100%;
}

.oppia-grayed {
  color: gray;
  opacity: 0.5;
}

.oppia-help {
  height: 16px;
  width: 16px;
}

.oppia-main-body {
  height: 100%;
  margin: 0 auto;
  min-height: 100%;
}

.oppia-cc-icon {
  bottom: 0;
  opacity: 0.4;
  position: fixed;
  right: 25px;
}

.oppia-cc-icon:hover {
  opacity: 0.7;
}

.oppia-wide-panel {
  border: 1px solid #dde0FF;
  border-radius: 20px;
  width: 100%;
}
.oppia-wide-panel-content, .oppia-forum {
  font-size: large;
  margin: 5px auto;
  min-height: 400px;
  padding: 20px;
}
.oppia-forum {
  margin-top: 0;
}

.oppia-warning {
  background: #F9EDBE;
  width: 80%;
  max-width: 700px;
}
.oppia-warning-chevron {
  font-size: 1em;
  padding-left: 4px;
  padding-top: 4px;
}

.oppia-placeholder {
  color: #888;
  font-style: italic;
}

@media(min-width: 1100px) {
  .material-icons.oppia-save-publish-button-icon,
  .oppia-save-publish-loading.oppia-save-publish-button-icon {
    display: none;
  }
}

.oppia-save-publish-loading.oppia-save-publish-button-icon {
  font-size: 30px;
  line-height: 14px;
  letter-spacing: -4px;
  font-style: normal;
  text-align: center;
}

@media(max-width: 1100px) {
  .oppia-save-publish-button-label {
    display: none;
  }
}

.oppia-state-name-container {
  background: #eee;
  border-bottom-left-radius: 5px;
  margin: 2px 7px;
  padding: 6px;
}

.oppia-editor-page-container {
  margin-bottom: 60px;
}

.oppia-editor-header {
  font-size: 16px;
  margin-top: 35px;
}

.oppia-editor-cards-container {
  margin: auto;
  max-width: 700px;
}
.oppia-editor-card-with-avatar {
  background: rgb(255,255,255);
  margin: 20px auto 0 auto;
  max-width: 700px;
  padding: 0;
}

.oppia-editor-card-avatar {
  height: 36px;
  left: -18px;
  position: absolute;
  top: 28px;
  width: 36px;
}

.oppia-editor-card {
  background: rgb(255,255,255);
  margin-left: auto;
  margin-right: auto;
  margin-top: 30px;
  max-width: 800px;
  padding: 32px;
  padding-bottom: 40px;
}

.oppia-editor-avatar {
  height: 24px;
  left: -43px;
  position: absolute;
  width: 24px;
}

pre.oppia-pre-wrapped-text {
  white-space: pre-wrap;
}

.oppia-editor-card-body {
  position: relative;
}
.oppia-editor-card-body h3 {
  font-size: 1.8em;
  margin: 0;
}
.oppia-editor-card-body form {
  margin: 0;
}

.oppia-editor-card-section-container {
  background: rgba(5,140,166,0.1);
  padding-bottom: 1px;
  padding-top: 5px;
}

.oppia-editor-card-section {
  padding: 20px 50px 20px 35px;
}

.oppia-state-content {
  min-height: 20px;
  padding: 5px 0 15px 10px;
}

.oppia-state-content-display, .oppia-param-changes-display {
  max-width: 610px;
  text-align: left;
}

.oppia-prevent-selection {
  -moz-user-select: none;
  -ms-user-select: none;
  -webkit-user-select: none;
}

.oppia-save-state-item-button {
  margin-left: 5px;
}

.oppia-editable-section {
  cursor: pointer;
  position: relative;
}

/* this classes below are used to graymask
 * outcome section when one hovers and
 * editable section when one hovers over them
 */

.oppia-editable-section .oppia-rule-preview-section-mask,
.oppia-editable-section .oppia-editable-section-mask {
  background-color: #eee;
  bottom: 0;
  height: 100%;
  opacity: 0;
  position: absolute;
  top: 0;
  width: 100%;
  z-index: 10;
}

.oppia-editable-section:hover .oppia-rule-preview-section-mask,
.oppia-editable-section:hover .oppia-editable-section-mask {
  border-radius: 4px;
  opacity: 0.4;
  transition: all 200ms;
  -webkit-transition: all 200ms;
}

.oppia-editable-section:hover .oppia-interaction-preview {
  background: rgba(5, 140, 166, 0.5);
  border-radius: 4px;
}

.oppia-interaction-preview {
  opacity: 0.5;
  padding: 4px;
}

.oppia-editor-edit-icon {
  font-size: 16px;
  opacity: 0.2;
  position: absolute;
  right: -22px;
  top: 3px;
  -webkit-transition: all 200ms;
  transition: all 200ms;
}

.oppia-editable-section:hover .oppia-editor-edit-icon {
  opacity: 0.8;
}

.oppia-click-to-start-editing {
  height: 100%;
  position: absolute;
  width: 100%;
  z-index: 50;
}

.oppia-editor-trash-icon {
  opacity: 0.2;
  -webkit-transition: all 200ms;
  transition: all 200ms;
}

.oppia-editor-trash-icon:hover {
  opacity: 0.8;
  cursor: pointer;
}

/* Styles for the state graph vizualization. */

.oppia-state-graph-container {
  border-radius: 4px;
  border: 1px solid #ccc;
  height: 400px;
  overflow-y: hidden;
  position: relative;
}

/* Styles for the collections learner view */

.oppia-collection-player-tiles-container {
  height: 100%;
  margin-top: 60px;
  margin-left: auto;
  margin-right: auto;
  max-width: 800px;
  min-height: 500px;
  padding-bottom: 25px;
  padding-left: 50px;
  position: relative;
}
.oppia-collection-player-tiles-container .oppia-page-heading {
  color: #fff;
}

.oppia-collection-player-tile-section {
  margin-bottom: 24px;
}

.oppia-collection-player-small-text {
  color: #fff;
  font-style: italic;
  font-size: 1em;
  margin-top: 12px;
  margin-bottom: 6px;
}

/* Styles for the statistics page. */

.oppia-back-arrow {
  float: left;
  margin-right: 5px;
}

.oppia-nested-link {
  color: #0844aa;
  cursor: pointer;
}

.oppia-nested-link:hover {
  color: #3f2c76;
  text-decoration: underline;
}

.oppia-add-interaction-button,
.oppia-add-response-button,
.oppia-add-fallback-button {
  background-color: rgba(5,140,166,0.9);
  border: 0;
  border-radius: 0;
  color: white;
  opacity: 0.9;
  padding: 7px;
  width: 100%;
}

.oppia-add-interaction-button:active,
.oppia-add-interaction-button:focus,
.oppia-add-interaction-button:hover,
.oppia-add-response-button:active,
.oppia-add-response-button:focus,
.oppia-add-response-button:hover,
.oppia-add-fallback-button:active,
.oppia-add-fallback-button:focus,
.oppia-add-fallback-button:hover {
  background-color: rgba(5,140,166,1);
  color: white;
  opacity: 1;
}

.oppia-add-rule-button {
  background-color: rgba(165,165,165,0.9);
  border: 0;
  border-radius: 0;
  color: white;
  opacity: 0.9;
  padding: 7px;
  width: 100%;
}

.oppia-add-rule-button:active,
.oppia-add-rule-button:focus,
.oppia-add-rule-button:hover {
  background-color: rgba(165,165,165,1);
  color: white;
  opacity: 1;
}

/* Workaround to ensure that single-line paragraphs comprising multiple-choice
   options are displayed inline. */
.oppia-multiple-choice-rule p {
  display: inline;
}
.oppia-multiple-choice-rule p::before {
  content: ' ';
}

.oppia-interaction-tile {
  cursor: pointer;
  display: inline-block;
  margin: 5px;
  outline: 1px solid #aaa;
  vertical-align: top;
  width: 30%;
}
.oppia-interaction-tile:hover {
  outline: 2px solid #009688;
}
.oppia-interaction-tile-name {
  border-top: 1px solid #ccc;
  padding: 3px 0;
  position: relative;
  text-align: center;
}
.oppia-interaction-customization-label {
  font-size: 1em;
  font-weight: bold;
  padding-bottom: 6px;
}

.oppia-small-delete-button {
  padding-top: 3px;
}

.oppia-delete-param-change-button,
.oppia-delete-interaction-button,
.oppia-close-popover-button,
.oppia-delete-list-entry-button {
  background: none;
  border: 0;
  color: #000;
  cursor: pointer;
  height: 30px;
  opacity: 0.5;
  width: 30px;
}
.oppia-delete-param-change-button,
.oppia-delete-interaction-button,
.oppia-close-popover-button {
  position: absolute;
}
.oppia-delete-interaction-button,
.oppia-close-popover-button {
  right: 8px;
  top: 8px;
}
.oppia-delete-param-change-button {
  right: -30px;
  top: 0;
}
.oppia-delete-response-button,
.oppia-delete-rule-button {
  cursor: pointer;
  opacity: 0.5;
  position: absolute;
  right: 8px;
  top: 8px;
  width: 20px;
}
.oppia-delete-list-entry-button {
  margin-top: 6px;
}
.oppia-delete-param-change-button:hover,
.oppia-delete-interaction-button:hover,
.oppia-close-popover-button:hover,
.oppia-delete-response-button:hover,
.oppia-delete-rule-button:hover,
.oppia-delete-list-entry-button:hover {
  opacity: 1;
}



.oppia-graph-resize-button {
  border: 0;
  padding: 9px 10px 6px 10px;
  position: absolute;
  right: 2px;
  top: 2px;
}

.nav-pills > li > a.oppia-rule-tab {
  background: rgba(0,0,0,0.05);
  border-radius: 0;
  border-bottom: 1px solid #f0f0f0;
  color: #444;
  padding: 7px 15px;
  width: 100%;
}
.nav-pills > li > a.oppia-rule-tab-disabled {
  cursor: default;
}
.nav-pills > li:hover > a.oppia-rule-tab {
  background: rgba(0,0,0,0.1);
}
.nav-pills > li:hover > a.oppia-rule-tab-disabled {
  background: rgba(0,0,0,0.05);
}
.nav-pills > li.active > a.oppia-rule-tab-active {
  background: rgba(5,140,166,0.1);
  border-right: 0;
  color: #333;
}

.oppia-default-rule-tab {
  border-left: 1px solid #ddd;
}

.oppia-rule-body-container {
  padding-left: 0;
  padding-right: 0;
  width: 100%;
}

.oppia-readonly-rule-tile {
  border-radius: 4px;
  margin-bottom: 0;
  margin-left: 0;
  padding: 4px;
}

.oppia-readonly-rule-tile img, .oppia-rule-tab img {
  max-height: 50px;
}

.oppia-rule-dest-link {
  margin-left: 5px;
  position: absolute;
  width: 400px;
  /* This must be larger than the z-index in
     .oppia-interactive-section-click-handler, so that the rule does not
     switch to edit mode when the destination link is clicked. */
  z-index: 200;
}

.oppia-rule-save-cancel-buttons {
  margin-bottom: 5px;
  margin-top: 2px;
}

.oppia-rule-block {
  background-color: white;
  border-top: 1px solid #ccc;
  border-left: 1px solid #ccc;
  border-right: 1px solid #ccc;
}

.oppia-rule-block.active {
  box-shadow: 0 1px 3px rgba(0,0,0,0.12), 0 1px 2px rgba(0,0,0,0.24);
  margin: -2px;
  z-index: 1;
}

.oppia-response-header-block {
  overflow: hidden;
  padding-left: 24px;
  white-space: nowrap;
  width: 640px;
}

.oppia-response-header {
  float: left;
  overflow: hidden;
  text-overflow: ellipsis;
  white-space: nowrap;
  width: 500px;
}

.oppia-rule-header {
  color: rgb(120, 120, 120);
  overflow: hidden;
  padding-left: 0;
  text-overflow: ellipsis;
  white-space: nowrap;
}

.oppia-rule-sort-handle, .oppia-fallback-sort-handle {
  cursor: move;
  left: 10px;
  margin-left: 5px;
  opacity: 0.3;
  position: absolute;
  top: 6px;
  width: 25px;
  /* This is needed for the sort handle to be above the rule tile. */
  z-index: 1;
}

.oppia-rule-header-warning-placement {
  left: -0.5em;
  position: absolute;
  top: 6px;
  z-index: 2;
}

.oppia-rule-header-warning-style {

  -ms-transform: rotate(-10deg);
  -webkit-transform: rotate(-10deg);

  background-color: yellow;
  border:1px solid black;
  color: firebrick;
  cursor: pointer;
  font-size: 20px;
  font-weight: bold;
  height:22px;
  line-height: 22px;
  text-align: center;
  transform: rotate(-10deg);
  width:22px;
}

.oppia-param-change-sort-handle {
  cursor: move;
  left: -20px;
  opacity: 0.3;
  position: absolute;
  top: 4px;
}

.oppia-rule-edit-feedback {
  position: relative;
}

.oppia-rule-details-header {
  margin-bottom: 6px;
}

.about-tabs {
  margin-bottom: 0;
}

table.oppia-padded-table {
  border: 1px solid black;
  padding: 5px;
}
table.oppia-padded-table th, table.oppia-padded-table td {
  border: 1px solid black;
  padding: 5px;
}

/* Styles for parameter labels. */
oppia-parameter {
  background-color: #18447E;
  border-radius: .25em;
  color: white;
  display: inline;
  font-size: 75%;
  font-weight: bold;
  line-height: 1;
  margin: auto 4px;
  padding: .2em .6em .3em;
  text-align: center;
  vertical-align: baseline;
  white-space: nowrap;
}

.oppia-param-editor-row {
  position: relative;
}

.oppia-param-display-row {
  margin-bottom: 4px;
}

.oppia-tutorial-tooltip {
  min-width: 400px !important;
}

/* Hide the search icon in the rule destination dropdown. */
.oppia-rule-dest-select2 .select2-search input {
  background: none;
}

.oppia-dashboard-row {
  cursor: pointer;
  background-color: #fff;
  margin-bottom: -5px;
  overflow: auto;
}
.oppia-dashboard-row:hover {
  background: #eee;
}
.oppia-dashboard-row-recent {
  background: #fff4ca;
}
.oppia-dashboard-row-recent:hover {
  background: #ffe279;
}

.oppia-dashboard-status-green {
  color: #009688;
  font-weight: bold;
  text-transform: capitalize;
}

.oppia-dashboard-status-grey {
  color: #888;
  text-transform: capitalize;
}

.oppia-dashboard-status-orange {
  color: #f7a541;
  font-weight: bold;
  text-transform: capitalize;
}

.oppia-dashboard-tile-metadata-parent {
  float: right;
  padding-top: 15px;
  width: 30%;
}

.oppia-dashboard-tile-metadata {
  border-left-color: #DADADA;
  border-left-style: ridge;
  border-left-width: thin;
  color: #888;
  font-size: 0.85em;
  height: 85px;
  margin-left: 10px;
  padding-left: 20px;
  padding-right: 30px;
}

md-card.oppia-dashboard-tile {
  background-color: #fff;
  border-bottom: 1px solid #ccc;
  color: #888;
  height: 120px;
  margin: 0;
  padding: 0;
  position: relative;
}

ul.oppia-dashboard-tiles {
  list-style-type: none;
  margin-top: 30px;
  padding-left: 0;
}

.oppia-large-modal-window .modal-dialog {
  max-width: 900px;
  width: 80%;
}
.oppia-large-modal-window .modal-body {
  height: 60vh;
}

.oppia-embed-modal-code {
  background-color: #fcfcfc;
  border: 1px solid #d9d9d9;
  border-radius: 4px;
  display: inline-block;
  padding: 10px;
}

.oppia-embed-modal-code:hover {
  background-color: #f9f9f9;
}

.oppia-vcenter {
  display: table-cell;
  float: none;
  vertical-align: middle;
}

.oppia-disabled-link {
  opacity: 0.6;
  pointer-events: none;
}

/* Splash page. */

.oppia-splash-search-form {
  margin-top: 10px;
  padding-right: 0;
}

.oppia-splash-search-input {
  background: #04857c;
  border: 1px solid #018c7f;
  border-radius: 0;
  color: white;
  font-size: 15px;
  height: 34px;
}

.oppia-splash-search-input.btn {
  color: rgba(255,255,255,0.7);
}

.oppia-splash-search-input.btn:hover {
  color: #fff;
}

.oppia-splash-search-input::-webkit-input-placeholder {
  color: rgba(255,255,255,0.7);
}
.oppia-splash-search-input:-moz-placeholder {
  color: rgba(255,255,255,0.7);
}
.oppia-splash-search-input::-moz-placeholder {
  color: rgba(255,255,255,0.7);
}
.oppia-splash-search-input:-ms-input-placeholder {
  color: rgba(255,255,255,0.7);
}

.oppia-splash-search-icon {
  background: #04857c;
  border: 1px solid #018c7f;
  color: rgba(255,255,255,0.7);
}

/* CSS3 Animations */
@-ms-keyframes spin {
  from { -ms-transform: rotate(0deg); }
  to { -ms-transform: rotate(360deg); }
}
@-moz-keyframes spin {
  from { -moz-transform: rotate(0deg); }
  to { -moz-transform: rotate(360deg); }
}
@-webkit-keyframes spin {
  from { -webkit-transform: rotate(0deg); }
  to { -webkit-transform: rotate(360deg); }
}
@keyframes spin {
  from { transform: rotate(0deg); }
  to { transform: rotate(360deg); }
}

.oppia-animate-spin {
  -webkit-animation-name: spin;
  -webkit-animation-duration: 1000ms;
  -webkit-animation-iteration-count: infinite;
  -webkit-animation-timing-function: ease-in-out;

  -moz-animation-name: spin;
  -moz-animation-duration: 1000ms;
  -moz-animation-iteration-count: infinite;
  -moz-animation-timing-function: ease-in-out;

  -ms-animation-name: spin;
  -ms-animation-duration: 1000ms;
  -ms-animation-iteration-count: infinite;
  -ms-animation-timing-function: ease-in-out;

  animation-name: spin;
  animation-duration: 1000ms;
  animation-iteration-count: infinite;
  animation-timing-function: ease-in-out;
}

.oppia-gallery-banner-container {
  height: 700px;
  position: fixed;
  top: 56px;
  width: 100%;
  z-index: 0;
}
.oppia-gallery-banner {
  background-position: center;
  background-repeat: no-repeat;
  background-size: cover;
  height: 700px;
  width: 100%;
}
.oppia-gallery-banner-content {
  color: #fff;
  font-family: "Capriola", "Roboto", Arial, sans-serif;
  font-size: 4em;
  position: absolute;
  text-align: center;
  top: 155px;
  width: 100%;
  z-index: 100;
}
@media(max-width: 468px) {
  .oppia-gallery-banner-content {
    font-size: 3em;
    top: 100px;
  }
}

.oppia-gallery-banner-tagline {
  color: #fff;
  font-family: "Capriola", "Roboto", Arial, sans-serif;
  font-size: 2em;
  padding-top: 250px;
}
@media(max-width: 468px) {
  .oppia-gallery-banner-tagline {
    top: 300px;
  }
}

.oppia-gallery-banner-link {
  color: rgba(251, 234, 43, 1);
}
.oppia-gallery-banner-link:hover {
  color: rgba(255, 238, 47, 1);
  text-decoration: none;
}

.oppia-gallery-interstitial {
  background-color: #fff;
  box-shadow: 0 1px 3px rgba(0,0,0,0.12), 0 1px 2px rgba(0,0,0,0.24);
  font-size: 1.6em;
  margin-top: 600px;
  padding-bottom: 45px;
  padding-left: 10px;
  padding-right: 10px;
  padding-top: 45px;
  position: relative;
  text-align: center;
  width: 100%;
  z-index: 3;
}
.oppia-gallery-interstitial-video {
  opacity: 0.85;
  transition: ease-in-out all .2s;
  -webkit-transition: ease-in-out all .2s;
  user-drag: none;
  -moz-user-select: none;
  -webkit-user-drag: none;
}
.oppia-gallery-interstitial-video:hover {
  background-color: #fff;
  box-shadow: 0 1px 3px rgba(0,0,0,0.12), 0 1px 2px rgba(0,0,0,0.24);
  cursor: pointer;
  opacity: 1;
  transition: ease-in-out all .2s;
  -webkit-transition: ease-in-out all .2s;
}

.oppia-gallery-interstitial-content {
  margin-top: 10px;
  text-align: center;
}

.oppia-gallery-interstitial-content > img {
  display: inline-block;
  margin: 10px 40px;
}

.oppia-gallery-modal .modal-body {
  padding: 0;
}
.oppia-gallery-modal .modal-dialog {
  margin-top: 50px;
}

.oppia-modal-close {
  cursor: pointer;
  height: 30px;
  position: absolute;
  right: -30px;
  top: -30px;
  width: 30px;
}

oppia-expression-error-tag {
  background-color: #d9534f;
  border-radius: .25em;
  color: white;
  display: inline;
  font-size: 75%;
  font-weight: bold;
  line-height: 1;
  margin: auto 4px;
  padding: .2em .6em .3em;
  text-align: center;
  vertical-align: baseline;
  white-space: nowrap;
}
oppia-expression-error-tag:after {
  content: "Expression parsing error!";
}

/* Adjust the z-index for the tutorial components so that they do not go
   above the navbar.
*/
.ng-joyride-element-static[data-original-title],
div.ng-joyride-title {
  z-index: 999;
}
.ng-joyride.popover.sharp-borders {
  z-index: 1002;
}
div#ng-curtain {
  z-index: 997;
}

.oppia-navbar {
  box-shadow: 0 3px 6px rgba(0,0,0,0.16), 0 3px 6px rgba(0,0,0,0.23);
  cursor: default;
  height: 56px;
  left: -2%;
  padding-left: 2%;
  padding-right: 2%;
  position: fixed;
  width: 104%;
  /* This is larger than the editor tutorial's z-index, but smaller than
     the z-index for Bootstrap modals.
  */
  z-index: 1005;
}

.oppia-top-of-page-padding {
  /* This ensures that content is not tucked behind the fixed navbar. */
  height: 56px;
}
.oppia-navbar-menu {
  margin-left: 10px;
  opacity: 0.9;
  outline-color: transparent;
  padding-top: 20px;
}
.oppia-navbar-menu:hover {
  opacity: 1;
}

.oppia-navbar-brand-name {
  float: left;
  height: 56px;
  line-height: 20px;
  margin-left: -10px;
}

.oppia-logo {
  display: inline-block;
  font-family: "Capriola", "Roboto", Arial, sans-serif;
  font-size: 21px;
  font-weight: 300;
  height: 40px;
  margin-top: 8px;
}
.oppia-logo-wide {
  margin-left: 25px;
}
.oppia-logo-small {
  margin-left: 6px;
}

.oppia-navbar-tabs {
  min-width: 525px;
}
.nav > li > a.oppia-navbar-tab {
  font-size: 1em;
  padding-top: 17px;
}
.oppia-navbar-dropdown-toggle,
.oppia-navbar-tab {
  height: 56px;
  color: #fff;
}
.oppia-navbar-profile > li > a:hover,
.oppia-navbar-profile > li > a:focus,
.oppia-navbar-profile .open > a,
.oppia-navbar-profile .open > a:hover,
.oppia-navbar-profile .open > a:focus,
.oppia-navbar-tabs > li > a:hover,
.oppia-navbar-tabs > li > a:focus {
  background-color: #fff;
  color: #009688;
}
.oppia-navbar-dropdown {
  border: 0;
  border-top-left-radius: 0;
  border-top-right-radius: 0;
  margin-top: 0;
}
.oppia-navbar-dropdown > li > a {
  color: #009688;
}
.oppia-navbar-dropdown > li > a:hover,
.oppia-navbar-dropdown > li > a:focus {
  background-color: #eee;
  color: #888;
}
.oppia-navbar-profile-picture-container {
  margin-left: 10px;
  text-align: right;
}
.oppia-navbar-profile-picture {
  height: 32px;
  width: 32px;
}
.oppia-navbar-role-indicator {
  background-color: #f7a541;
  border-radius: 20px;
  bottom: 10px;
  height: 15px;
  position: absolute;
  right: 25px;
  width: 15px;
}
.oppia-navbar-role-text {
  bottom: 0;
  color: white;
  font-size: 0.7em;
  font-weight: bold;
  position: absolute;
  right: 3px;
}

.oppia-navbar-dashboard-indicator {
  background-color: #f7a541;
  border-radius: 20px;
  height: 15px;
  position: absolute;
  right: 25px;
  top: 8px;
  width: 15px;
}
.oppia-navbar-dashboard-indicator-text {
  bottom: 0;
  color: white;
  font-size: 0.7em;
  font-weight: bold;
  position: absolute;
  right: 4px;
}

.oppia-select {
  background: white;
  border: #ddd solid 1px;
  border-radius: 4px;
  color: #555;
  padding: 5px;
}

.oppia-feedback-tab-row {
  cursor: pointer;
}
.oppia-feedback-tab-row:hover {
  background: #eee;
}

.oppia-editor-sidebar {
  max-width: 500px;
  padding: 7px 5px 0 5px;
  position: absolute;
  right: 15px;
  top: 28px;
  width: 100%;
}
.oppia-editor-sidebar accordion .panel {
  border-radius: 0;
}
.oppia-editor-sidebar accordion .panel .panel-heading {
  background-color: #ddd;
  border-radius: 0;
  padding: 3px 10px;
}
.oppia-editor-sidebar accordion .panel .panel-title {
  font-weight: bold;
}
.oppia-editor-sidebar accordion .panel .panel-body {
  border-radius: 0;
  padding-right: 25px;
}
.oppia-editor-sidebar-section-header {
  background-color: #ddd;
  font-size: 0.75em;
  font-weight: bold;
  padding: 3px 10px;
}
.oppia-editor-sidebar-section-body {
  background-color: #fff;
  margin-bottom: 5px;
  padding-right: 25px;
  padding: 0 10px;
}

.oppia-exploration-warnings-indicator {
  border-style: inset;
  border-width: 0 9px 14px 9px;
  bottom: 10px;
  font-size: 0.7em;
  font-weight: bold;
  height: 0;
  position: absolute;
  right: 5px;
  width: 0;
}
.oppia-exploration-warnings-error-color {
  border-color: transparent transparent rgb(244,244,15) transparent;
  color: #333;
}
.oppia-exploration-warnings-critical-color {
  border-color: transparent transparent rgb(231,15,15) transparent;
  color: #fff;
}
.oppia-exploration-warnings-count {
  margin-left: -3px;
}

.oppia-exploration-open-threads-indicator {
  position: absolute;
  right: 5px;
  width: 16px;
  bottom: 10px;
  height: 13px;
  text-align: center;
  border-radius: 10%;
}
.oppia-exploration-open-threads-color {
  background-color: #4078C0;
  border: 1px solid rgb(243, 243, 243);
}
.oppia-exploration-open-threads-count {
  font-size: 9px;
  position: relative;
  bottom: 8px;
  color: white;
}

.dropdown-menu.oppia-exploration-warnings-box {
  background: #fcf8e3;
}
.oppia-exploration-warnings-header {
  font-size: 0.8em;
  font-weight: bold;
  margin: 0 5px;
}
.oppia-exploration-warnings-text {
  font-size: 0.9em;
  padding: 2px 5px;
  width: 250px;
}
.oppia-exploration-warnings-separator {
  margin: 0;
}

/* Adding multilevel submenu functionality to Bootstrap's dropdown
    See http://bootsnipp.com/snippets/featured/multi-level-dropdown-menu-bs3
*/
.oppia-dropdown-submenu {
  position: relative;
}

.oppia-dropdown-submenu > .dropdown-menu {
  border-radius: 0 6px 6px 6px;
  left: 100%;
  margin-top: -6px;
  margin-left: -1px;
  -moz-border-radius: 0 6px 6px;
  top: 0;
  -webkit-border-radius: 0 6px 6px 6px;
}

.oppia-dropdown-submenu:hover > .dropdown-menu {
  display: block;
}

.oppia-dropdown-submenu > a:after {
  border-color: transparent;
  border-style: solid;
  border-width: 5px 0 5px 5px;
  border-left-color: #ccc;
  content: " ";
  display: block;
  float: right;
  height: 0;
  margin-top: 5px;
  margin-right: -10px;
  width: 0;
}

.oppia-dropdown-submenu:hover > a:after {
  border-left-color: #fff;
}

.oppia-dropdown-submenu.pull-left {
  float: none;
}

.oppia-dropdown-submenu.pull-left > .dropdown-menu {
  border-radius: 6px 0 6px 6px;
  left: -100%;
  margin-left: 10px;
  -moz-border-radius: 6px 0 6px 6px;
  -webkit-border-radius: 6px 0 6px 6px;
}


.oppia-profile-picture-crop-area {
  background: #E4E4E4;
  height: 350px;
  margin-top: 20px;
  position: relative;
  width: 500px;
}
.oppia-profile-picture-reset-button {
  position: absolute;
  right: -50px;
  top: 0;
}

.oppia-page-cards-container {
  margin: auto;
  max-width: 95%;
  position: relative;
  width: 660px;
}

.oppia-page-card {
  background: rgb(255,255,255);
  margin-left: auto;
  margin-right: auto;
  margin-bottom: 30px;
  margin-top: 40px;
  padding: 30px 55px;
}
.oppia-page-card li {
  margin-bottom: 10px;
}

.oppia-notifications-tray {
  margin-left: -8px;
}

.oppia-notifications-dashboard-card {
  padding: 15px 40px;
}

.oppia-notification-content {
  display: inline-block;
}

.oppia-notification-last-updated {
  float: right;
}

@media (max-width: 500px) {

  .oppia-notification-content,
  .oppia-notification-last-updated {
    display: inline;
  }

}

.oppia-about-anchor {
  display: block;
  position: relative;
  top: -70px;
  visibility: hidden;
}

.oppia-about-right-menu {
  left: 50%;
  margin-left: 360px;
  position: fixed;
  top: 100px;
  width: 300px;
}

.oppia-about-right-menu p {
  line-height: 1;
  margin: 0.5em 0;
}
.oppia-about-right-menu ul {
  list-style-type: none;
  padding-left: 20px;
}

/* Hide the 'Skip' icon on the editor tutorial. */
.skipBtn .glyphicon-ban-circle {
  display: none;
}

.oppia-page-heading {
  margin-bottom: 5px;
}

.oppia-page-heading-subtext {
  font-size: smaller;
  opacity: 0.7;
}

.oppia-rating-star-active {
  color: #FFD700;
}

.oppia-transition-200 {
  -webkit-transition: all 200ms;
  transition: all 200ms;
}

/* Styles for the feedback popover component in the learner view. */
.oppia-feedback-popover-submit-btn-enabled {
  color: #009688;
}
.oppia-feedback-popover-textarea {
  border: 1px solid rgba(0,0,0,0.2);
  margin-top: 4px;
  padding: 4px;
  resize: none;
  width: 245px;
}

.oppia-rte-toolbar-image {
  padding-bottom: 8px;
  padding-top: 8px;
}

.ta-scroll-window.oppia-rte-content {
  width: 100%;
}

.ta-editor.form-control.oppia-rte-content, .ta-scroll-window.form-control.oppia-rte-content {
  min-height: 80px;
  height: auto;
  overflow: auto;
  font-family: inherit;
  font-size: 100%;
}

.form-control.oppia-rte-content > .ta-bind {
  height: auto;
  min-height: 80px;
}

/* Styles for the editor training interfaces. */

.preview-conversation-skin-card-row-container {
  margin-bottom: 17px;
  table-layout: fixed;
  width: 100%;
}

.preview-conversation-skin-card-row {
  margin-bottom: 20px;
  margin-top: 20px;
  width: 100%;
}

.preview-conversation-skin-row-avatar {
  padding-right: 10px;
  width: 30px;
}

.preview-conversation-skin-row-avatar-img {
  height: 24px;
  max-width: 24px;
}

.preview-conversation-skin-oppia-content {
  padding-left: 15px;
  padding-top: 2px;
}

.preview-conversation-skin-learner-input {
  padding-left: 15px;
}

md-card.preview-conversation-skin-inline-interaction {
  background-color: #f6f6f6;
  border-bottom-left-radius: 2px;
  border-bottom-right-radius: 2px;
  border-top-left-radius: 0;
  border-top-right-radius: 0;
  border-top: 1px solid rgba(0,0,0,0.1);
  margin: -20px auto;
  max-width: 560px;
}

md-card.preview-conversation-skin-supplemental-card {
  background-color: #f6f6f6;
  margin: -5px 0;
  max-width: 560px;
}

.preview-conversation-skin-supplemental-interaction {
  margin: 0 auto;
  max-width: 560px;
}

.trained-feedback-selection-form-container {
  margin-top: -5px;
}

.trained-feedback-selection-container {
  border-bottom: thin solid #EEEEEE;
  margin-bottom: 5px;
}

.trained-feedback-selection-container md-input-group.md-default-theme label {
  border-bottom: 0;
}

.trained-feedback-selection {
  background: none;
  border: none;
  color: rgba(0,0,0,0.5);
  margin: 0;
  padding-left: 0;
  padding-top: 9px;
  text-align: left;
  /* This is needed so that images stay bounded by the container in Firefox. */
  width: 100%;
}

.trained-feedback-selection:hover {
  color: #00897B;
}

.oppia-modal-information-card .modal-dialog {
  margin: 100px auto;
  width: 400px;
}

.oppia-modal-information-card .modal-dialog .modal-content {
  border-radius: 0;
}

.oppia-modal-information-card .modal-dialog .modal-content md-card {
  border-radius:0;
  margin: 0;
  padding: 0;
}

.oppia-info-card-title {
  bottom: 0;
  color: white;
  font-family: "Capriola", "Roboto", Arial, sans-serif;
  margin: 12px 0;
  padding: 0;
  position: absolute;
}

.oppia-info-card-bg-image {
  left: 50%;
  margin-right: -50%;
  position: absolute;
  top: 50%;
  transform: translate(-50%, -50%);
}

.oppia-info-card-logo-thumbnail {
  background-position: center;
  background-repeat: no-repeat;
  background-size: cover;
  height: 300px;
  padding: 20px;
  position: relative;
}

.oppia-info-card-content {
  padding: 10px 20px 10px 20px;
}

.oppia-info-card-content p {
  display: block;
  font-size: 1.0em;
  line-height: 1;
  padding: 12px 0 24px 0;
  position: relative;
  word-spacing: 0;
}

.oppia-info-card-content .card-metrics {
  margin-top: 10px;
  padding: 0;
}

.oppia-info-card-content .card-metrics li {
  font-size: 14px;
  list-style-type: none;
  text-align: center;
}

.oppia-info-card-content .card-metrics li .fa {
  font-size: 24px;
  margin-right: 5px;
}

.oppia-info-card-content .card-metrics ul img {
  height: 24px;
  margin-right: 2px;
  width: 24px;
}

.oppia-info-card-content .card-metrics ul li .oppia-contributors-circle {
  height: 20px;
  width: 20px;
}

.oppia-contributors-more-circle {
  background: #888;
  border-radius: 50%;
  border-color: black;
  height: 20px;
  padding-top: 3px;
  text-align: center;
  width: 20px;
}

.oppia-info-card-bottom-row {
  margin-top: 20px
}

.oppia-info-card-bottom-row md-chips md-chip {
  cursor: default;
  font-size: 12px;
  line-height: 1em;
  margin: 0;
  padding: 0;
}

.oppia-info-card-bottom-row ul li {
  list-style-type: none;
}

.oppia-info-card-bottom-row ul li a img {
  border-radius: 2px;
  height: 20px;
  margin: 3px;
  width: 20px;
}

.oppia-info-card-tooltip-more {
  color: blue;
}

/* This is necessary so that long usernames don't overflow the tooltip. */
.oppia-info-card-content .tooltip-inner {
  max-width: none;
}

.oppia-info-card-tag-icon {
  padding-top: 6px;
  width: 28px;
}

.oppia-info-card-exploration-contributors-profile {
  padding: 0;
}

.oppia-info-card-community-editable-icon {
  color: #009688;
}

/* Styles for gadget panels and editor. */

.oppia-gadget-tile {
  cursor: pointer;
  display: inline-block;
  margin: 5px;
  vertical-align: top;
  width: 25%;
}
.oppia-gadget-tile:hover {
  outline: 2px solid #05A69A;
}
.oppia-gadget-tile-name {
  padding: 3px 0;
  position: relative;
  text-align: center;
}

.oppia-gadget-customization-editor label {
  font-weight: normal;
}

.oppia-gadget-delete-icon,
.oppia-gadget-edit-icon,
.oppia-gadget-rename-icon {
  cursor: pointer;
  position: absolute;
  width: 20px;
  z-index: 1;
}

.oppia-gadget-delete-icon,
.oppia-gadget-rename-icon {
  right: 0;
  top: 4px;
}

.oppia-gadget-rename-icon {
  right: 20px
}

.oppia-gadget-edit-icon {
  color: #636363;
  right: 20px;
  top: 4px;
}

.oppia-gadget-content {
  background: #fff;
}

.oppia-insert-gadget-button,
.oppia-gadget-name {
  background: #5cb85c;
  color: #fff;
  font-size: small;
  height: 25px;
  overflow: hidden;
  text-overflow: ellipsis;
  white-space: nowrap;
  padding-right: 40px;
}

.oppia-insert-gadget-button {
  background: inherit;
  color: #000;
  cursor: pointer;
  padding-right: 0;
}

.oppia-gadget-dropdown-toggle {
  border-bottom: 1px solid silver;
  border-left: 1px solid silver;
  color: gray;
  height: 25px;
  padding: 0 5px;
  position: absolute;
  right: 0;
  top: 0;
  width: 25px;
}

.oppia-rename-gadget-form {
  background-color: white;
  color: rgba(0, 0, 0, 0.73);
  margin-left: 4px;
  position: absolute;
  z-index: 1;
}

.oppia-rename-gadget-form input {
  width: 140px;
}

.oppia-gadget-outer-container {
  position: relative;
}

.oppia-gadget-list-container {
  cursor: pointer;
  margin-bottom: 5px;
  position: relative;
}

.oppia-gadget-name-panel,
.oppia-gadget-state-visibility-panel {
  border-top: 1px solid gray;
  padding: 10px 0;
}

.oppia-gadget-state-visibility-panel {
  /* To clear the float */
  overflow: auto;
  width: 100%;
}

.oppia-gadget-state-visible-title {
  color: rgba(0, 0, 0, 0.73);
  display: block;
  font-weight: normal;
}

.oppia-gadget-state-visible-input-label {
  float: left;
  margin-left: 10px;
}

.oppia-gadget-name {
  cursor: pointer;
  margin-bottom: 5px;
}

.oppia-gadget-dropdown-toggle:hover .oppia-hidden-gadgets-container {
  left: 24px;
  top: 0;
}

.oppia-hidden-gadget,
.oppia-visible-gadgets-container {
  position: relative;
}

.oppia-suggestion-review-container {
  width: 100%;
  height: 350px;
  padding: 10px;
}

.oppia-suggestion-review-panel-container {
  width: 49%;
  height: 100%;
}

.oppia-suggestion-review-panel {
  width: 100%;
  height: 100%;
  border: 1px solid black;
  overflow: scroll;
}

.oppia-suggestion-review-error {
  text-align: right;
  width: 100%;
  color: red;
  margin-bottom: 10px;
}<|MERGE_RESOLUTION|>--- conflicted
+++ resolved
@@ -788,12 +788,7 @@
   font-family: "Capriola", "Roboto", Arial, sans-serif;
   font-size: 14px;
   margin-right: 5px;
-<<<<<<< HEAD
-  margin-top: 2px;
-  text-transform: uppercase;
-=======
   margin-left: 5px;
->>>>>>> fe477562
 }
 .btn.oppia-navbar-add-exploration-button:hover {
   background-color: rgba(0,0,0,0.3);
