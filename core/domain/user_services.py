--- conflicted
+++ resolved
@@ -105,8 +105,6 @@
         UserSettings.normalize_username(username))
 
 
-<<<<<<< HEAD
-=======
 def get_email_from_username(username):
     """Gets the email for a given username.
 
@@ -120,7 +118,6 @@
         return user_model.email
 
 
->>>>>>> 26e8dac3
 def get_users_settings(user_ids):
     """Gets domain objects representing the settings for the given user ids."""
     user_settings_models = user_models.UserSettingsModel.get_multi(user_ids)
