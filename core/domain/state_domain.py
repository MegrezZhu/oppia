--- conflicted
+++ resolved
@@ -1321,43 +1321,31 @@
         object such as content_ids_to_audio_translations.
 
         Args:
-<<<<<<< HEAD
-            old_ids_list: list(str.). A list of content ids present earlier
-                within the substructure (like answer groups, hints etc.) of
-                state.
-            new_ids_list: list(str.). A list of content ids currently present
-=======
             old_ids_list: list(str). A list of content ids present earlier
                 within the substructure (like answer groups, hints etc.) of
                 state.
             new_ids_list: list(str). A list of content ids currently present
->>>>>>> fbea2efe
                 within the substructure (like answer groups, hints etc.) of
                 state.
         """
         content_ids_to_delete = set(old_ids_list) - set(new_ids_list)
         content_ids_to_add = set(new_ids_list) - set(old_ids_list)
         for content_id in content_ids_to_delete:
-<<<<<<< HEAD
-            self.content_ids_to_audio_translations.pop(content_id)
-            self.content_translations.delete_content_id_for_translation(
-                content_id)
-        for content_id in content_ids_to_add:
-            self.content_ids_to_audio_translations[content_id] = {}
-            self.content_translations.add_content_id_for_translation(content_id)
-=======
             if not content_id in self.content_ids_to_audio_translations:
                 raise Exception(
                     'The content_id %s does not exist.' % content_id)
             else:
                 self.content_ids_to_audio_translations.pop(content_id)
+                self.content_translations.delete_content_id_for_translation(
+                    content_id)
         for content_id in content_ids_to_add:
             if content_id in self.content_ids_to_audio_translations:
                 raise Exception(
                     'The content_id %s already exists.' % content_id)
             else:
                 self.content_ids_to_audio_translations[content_id] = {}
->>>>>>> fbea2efe
+                self.content_translations.add_content_id_for_translation(
+                    content_id)
 
     def update_content(self, content_dict):
         """Update the content of this state.
@@ -1681,13 +1669,9 @@
             [],
             InteractionInstance.create_default_interaction(
                 default_dest_state_name),
-<<<<<<< HEAD
             copy.deepcopy(feconf.DEFAULT_CONTENT_IDS_TO_AUDIO_TRANSLATIONS),
             ContentTranslations(
                 copy.deepcopy(feconf.DEFAULT_CONTENT_TRANSLATIONS)))
-=======
-            copy.deepcopy(feconf.DEFAULT_CONTENT_IDS_TO_AUDIO_TRANSLATIONS))
->>>>>>> fbea2efe
 
     @classmethod
     def convert_html_fields_in_state(cls, state_dict, conversion_fn):
