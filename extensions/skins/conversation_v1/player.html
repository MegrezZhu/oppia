<script type="text/ng-template" id="skins/Conversation">
  <link rel="stylesheet" type="text/css"
        href="/extensions/skins/conversation_v1/static/conversation.css">

  <!--
    Off-screen preview of the next card in order to pre-determine the target
    height for the card content transition animation.
  -->
  <md-card class="conversation-skin-tutor-card" style="position: absolute; left: -30000px; top: -30000px;">
    <div id="futurePreview">
      <div class="conversation-skin-tutor-card-top-section">
        <img class="conversation-skin-initial-oppia-avatar" src="/images/general/o_black_72px.png">
        <div angular-html-bind="upcomingContentHtml">
        </div>
      </div>

      <div ng-if="upcomingInlineInteractionHtml">
        <div class="conversation-skin-inline-interaction">
          <img class="conversation-skin-user-avatar img-circle" ng-src="<[profilePicture]>">
          <div angular-html-bind="upcomingInlineInteractionHtml">
          </div>
        </div>
      </div>
    </div>
  </md-card>

  <div role="main" style="margin: 0 auto; position: relative;">
    <progress-dots num-dots="numProgressDots" current-dot-index="currentProgressDotIndex" class="conversation-skin-progress-dots">
    </progress-dots>

    <div class="conversation-skin-cards-container conversation-skin-animate-cards" ng-class="{'animate-to-two-cards': isAnimatingToTwoCards, 'animate-to-one-card': isAnimatingToOneCard}">
      <!--
        If the interaction is not inline, two cases arise: (a) the screen is
        narrow, in which case only one card shows on the screen at a time, and
        a selection bar appears at the bottom of the screen to switch between
        cards, (b) the screen is wide, in which case both cards appear
        side-by-side.
      -->
      <md-card class="conversation-skin-tutor-card conversation-skin-tutor-card-active"
               ng-class="{'conversation-skin-left-card': !activeCard.interactionIsInline && canWindowFitTwoCards(), 'conversation-skin-has-subsidiary-cards': !activeCard.interactionIsInline && !canWindowFitTwoCards()}" ng-show="isPanelVisible(PANEL_TUTOR)">
        <div class="conversation-skin-tutor-card-feedback-toggle-container" ng-if="activeCard.stateName && !isInPreviewMode">
          <span class="glyphicon glyphicon-comment conversation-skin-tutor-card-feedback-toggle"
                popover-placement="<[getFeedbackPopoverPlacement()]>"
                popover-template="popover/feedback" popover-trigger="click"
                tooltip="Feedback" tooltip-placement="bottom"
                state-name="<[activeCard.stateName]>">
          </span>
        </div>

        <div class="conversation-skin-animate-card-contents" ng-class="{'animate-card-change': startCardChangeAnimation}">
          <div class="conversation-skin-tutor-card-top-section">
            <img class="conversation-skin-initial-oppia-avatar" src="/images/general/o_black_72px.png">
            <div class="protractor-test-conversation-content" angular-html-bind="activeCard.contentHtml">
            </div>
          </div>

          <div ng-if="activeCard.answerFeedbackPairs.length > 1">
            <h4 class="conversation-skin-responses-dropdown-container" ng-click="toggleShowPreviousResponses()">
              <span class="conversation-skin-responses-dropdown-text">
                Previous responses
                <span ng-if="!arePreviousResponsesShown">
                  <span class="glyphicon glyphicon-play conversation-skin-responses-dropdown-icon"></span>
                </span>
                <span ng-if="arePreviousResponsesShown">
                  <span class="glyphicon glyphicon-triangle-bottom conversation-skin-responses-dropdown-icon"></span>
                </span>
              </span>
            </h4>
          </div>

          <div class="conversation-skin-tutor-card-middle-section" ng-if="arePreviousResponsesShown">
            <div ng-repeat="responsePair in activeCard.answerFeedbackPairs track by $index">
              <div ng-if="!$last">
                <answer-feedback-pair profile-picture="profilePicture"
                                      answer="responsePair.learnerAnswer"
                                      short-answer="responsePair.shortLearnerAnswer"
                                      feedback="responsePair.oppiaFeedback">
                </answer-feedback-pair>
              </div>
            </div>
          </div>

          <!-- Always show the most recent response pair, if there is one. -->
          <div class="conversation-skin-tutor-card-bottom-section" ng-if="activeCard.answerFeedbackPairs.length > 0">
            <answer-feedback-pair profile-picture="profilePicture"
                                  answer="activeCard.answerFeedbackPairs[activeCard.answerFeedbackPairs.length - 1].learnerAnswer"
                                  short-answer="activeCard.answerFeedbackPairs[activeCard.answerFeedbackPairs.length - 1].shortLearnerAnswer"
                                  feedback="activeCard.answerFeedbackPairs[activeCard.answerFeedbackPairs.length - 1].oppiaFeedback">
            </answer-feedback-pair>
          </div>

          <!--
            Show the interaction (if it is inline), the interaction instructions
            (if the interaction is supplemental), or a continuation button (if
            Oppia has given feedback and the learner is being asked to move on
            to the next card).
          -->
          <div ng-if="!waitingForOppiaFeedback && (activeCard.interactionHtml || waitingForContinueButtonClick) && currentProgressDotIndex === transcript.length - 1">
            <div class="conversation-skin-inline-interaction">
              <img class="conversation-skin-user-avatar img-circle" ng-src="<[profilePicture]>">
              <div ng-if="waitingForContinueButtonClick">
                <md-button class="md-button-success protractor-test-continue-to-next-card-button" focus-on="<[CONTINUE_BUTTON_FOCUS_LABEL]>"
                           ng-click="showPendingCard(upcomingStateName, upcomingContentHtml)">
                  Continue
                </md-button>
              </div>
              <div ng-if="activeCard.interactionHtml && !activeCard.interactionIsDisabled">
                <div ng-if="activeCard.interactionIsInline">
                  <div class="protractor-test-conversation-input"
                       angular-html-bind="activeCard.interactionHtml">
                  </div>
                </div>
                <div ng-if="!activeCard.interactionIsInline" ng-click="setVisiblePanel(PANEL_INTERACTION)" ng-class="{'conversation-skin-interaction-clickable-instructions': panels.length > 1}" style="opacity: 0.8;">
                  (<[activeCard.interactionInstructions]>)
                  <i class="zmdi zmdi-arrow-right"></i>
                </div>
              </div>
            </div>
          </div>
        </div>
      </md-card>

      <div class="conversation-skin-supplemental-card-container" ng-class="{'conversation-skin-right-card-container': !activeCard.interactionIsInline && isPanelVisible(PANEL_TUTOR) && isPanelVisible(PANEL_INTERACTION)}" ng-if="!activeCard.interactionIsInline && activeCard.interactionHtml">
        <md-card ng-show="isPanelVisible(PANEL_INTERACTION)"
                 class="conversation-skin-supplemental-card">
          <div ng-if="activeCard.interactionIsDisabled" class="conversation-skin-supplemental-card-overlay">
          </div>
          <div class="protractor-test-conversation-input"
               angular-html-bind="transcript[currentProgressDotIndex].interactionHtml">
          </div>
        </md-card>
      </div>
    </div>
  </div>

<<<<<<< HEAD
      <oppia-gadget-panel panel-contents="gadgetPanelsContents.bottom"></oppia-gadget-panel>

      <div class="conversation-skin-supplemental-interaction">
        <div ng-if="!waitingForNewCard && !interactionIsInline && inputTemplate && (!finished || !isIframed)">
          <md-card class="conversation-skin-supplemental-card">
            <div class="protractor-test-conversation-input" angular-html-bind="inputTemplate">
            </div>
          </md-card>
=======
  <div ng-if="explorationCompleted && isLoggedIn && !isInPreviewMode && !isIframed && currentProgressDotIndex === transcript.length - 1" class="conversation-skin-final-ratings">
    <oppia-gadget-panel panel-contents="gadgetPanelsContents.main" class="conversation-skin-main-gadget-panel"></oppia-gadget-panel>

    <div style="color: #eee; margin-bottom: 20px;">
      Learned something new? How would you rate this exploration?
    </div>
    <div popover-placement="bottom" popover-template="popover/feedback" popover-trigger="click">
      <rating-from-value rating-value="userRating" is-editable="true" on-edit="submitUserRating" style="letter-spacing: 10px;">
      </rating-from-value>
    </div>
  </div>

  <div class="conversation-skin-card-switcher" ng-if="panels.length >= 2">
    <div class="conversation-skin-card-switcher-thumbnails-container">
      <span ng-repeat="panelName in panels">
        <img class="conversation-skin-card-switcher-thumbnail img-circle" ng-src="<[getThumbnailSrc(panelName)]>" ng-click="setVisiblePanel(panelName)" ng-class="{'conversation-skin-card-switcher-thumbnail-active': isPanelVisible(panelName)}">
      </span>
    </div>
  </div>
</script>

<script type="text/ng-template" id="components/answerFeedbackPair">
  <div class="conversation-skin-learner-answer-container">
    <img class="conversation-skin-user-avatar" ng-src="<[profilePicture()]>">
    <div ng-if="shortAnswer()">
      <div popover-placement="bottom" popover-template="popover/answer" popover-trigger="click" style="cursor: pointer;">
        <div class="conversation-skin-learner-answer" angular-html-bind="shortAnswer()">
>>>>>>> 864d499e
        </div>
      </div>
    </div>
    <div ng-if="!shortAnswer()">
      <div class="conversation-skin-learner-answer" angular-html-bind="answer()">
      </div>
    </div>
  </div>

<<<<<<< HEAD
      <div ng-if="!waitingForNewCard && finished && isLoggedIn && !isInPreviewMode && !isIframed" class="conversation-skin-final-ratings">
        <div style="margin-bottom: 20px;">Learned something new? How would you rate this exploration?</div>
        <div popover-placement="bottom" popover-template="popover/feedback" popover-trigger="click">
          <rating-from-value rating-value="userRating" is-editable="true" on-edit="submitUserRating" style="letter-spacing: 10px;">
          </rating-from-value>
        </div>
=======
  <div class="conversation-skin-oppia-feedback-container" ng-if="feedback() !== ''">
    <img class="conversation-skin-oppia-avatar img-circle" src="/images/general/o_black_72px.png">

    <div class="conversation-skin-oppia-feedback">
      <div ng-if="feedback() === null">
        <div class="conversation-skin-feedback-dot-one"></div>
        <div class="conversation-skin-feedback-dot-two"></div>
        <div class="conversation-skin-feedback-dot-three"></div>
>>>>>>> 864d499e
      </div>
      <div ng-if="feedback() !== null" angular-html-bind="feedback()"
           class="protractor-test-conversation-feedback"></div>
    </div>
  </div>
</script>

<script type="text/ng-template" id="components/progressDots">
  <style>
    @keyframes oppia-animate-enter-progress-dot {
      0% {
        margin-left: -10px;
      }

      100% {
        margin-left: 0;
      }
    }

    .oppia-progress-arrow {
      color: #ccc;
      display: inline-block;
      margin-left: 10px;
      vertical-align: middle;
      -webkit-user-select: none;
      user-select: none;
    }
    .oppia-progress-arrow-active {
      color: #fff;
      cursor: pointer;
    }

    .oppia-progress-dot {
      border-radius: 50%;
      float: left;
      height: 12px;
      margin-left: 10px;
      width: 12px;
    }
    .oppia-progress-dot-active {
      background-color: #fff;
    }
    .oppia-progress-dot-inactive {
      background-color: #ccc;
      cursor: pointer;
    }

    .oppia-progress-dot-list {
      list-style-type: none;
      margin: 10px auto;
      padding-left: 0;
      position: relative;
      text-align: center;
    }

    .oppia-animate-progress-dot {
      display: inline-block;
      vertical-align: middle;
    }
    .oppia-animate-progress-dot.ng-enter {
      -webkit-animation: 400ms oppia-animate-enter-progress-dot;
      animation: 400ms oppia-animate-enter-progress-dot;
      -webkit-animation-timing-function: linear;
      animation-timing-function: linear;
    }
  </style>

  <ul class="oppia-progress-dot-list">
    <li class="oppia-progress-arrow" ng-show="dots.length > 1"
        ng-class="{'oppia-progress-arrow-active' : currentDotIndex > 0}"
        ng-click="decrementCurrentDotIndex()">
      <span class=" glyphicon glyphicon-arrow-left">
      </span>
    </li>
    <li ng-repeat="dot in dots track by $index" class="oppia-animate-progress-dot">
      <span class="oppia-progress-dot oppia-progress-dot-active"
            ng-if="$index === currentDotIndex" ng-show="dots.length > 1">
      </span>
      <span class="oppia-progress-dot oppia-progress-dot-inactive"
            ng-if="$index !== currentDotIndex"
            ng-click="changeActiveDot($index)">
      </span>
    </li>
    <li class="oppia-progress-arrow" ng-show="dots.length > 1"
        ng-class="{'oppia-progress-arrow-active' : currentDotIndex != dots.length - 1}"
        ng-click="incrementCurrentDotIndex()">
      <span class=" glyphicon glyphicon-arrow-right">
      </span>
    </li>
  </ul>
</script>

<script type="text/ng-template" id="popover/answer">
  <div angular-html-bind="answer()"></div>
</script><|MERGE_RESOLUTION|>--- conflicted
+++ resolved
@@ -133,18 +133,8 @@
     </div>
   </div>
 
-<<<<<<< HEAD
-      <oppia-gadget-panel panel-contents="gadgetPanelsContents.bottom"></oppia-gadget-panel>
-
-      <div class="conversation-skin-supplemental-interaction">
-        <div ng-if="!waitingForNewCard && !interactionIsInline && inputTemplate && (!finished || !isIframed)">
-          <md-card class="conversation-skin-supplemental-card">
-            <div class="protractor-test-conversation-input" angular-html-bind="inputTemplate">
-            </div>
-          </md-card>
-=======
   <div ng-if="explorationCompleted && isLoggedIn && !isInPreviewMode && !isIframed && currentProgressDotIndex === transcript.length - 1" class="conversation-skin-final-ratings">
-    <oppia-gadget-panel panel-contents="gadgetPanelsContents.main" class="conversation-skin-main-gadget-panel"></oppia-gadget-panel>
+    <oppia-gadget-panel panel-contents="gadgetPanelsContents.bottom" class="oppia-bottom-editor-gadget-panel"></oppia-gadget-panel>
 
     <div style="color: #eee; margin-bottom: 20px;">
       Learned something new? How would you rate this exploration?
@@ -170,7 +160,6 @@
     <div ng-if="shortAnswer()">
       <div popover-placement="bottom" popover-template="popover/answer" popover-trigger="click" style="cursor: pointer;">
         <div class="conversation-skin-learner-answer" angular-html-bind="shortAnswer()">
->>>>>>> 864d499e
         </div>
       </div>
     </div>
@@ -180,14 +169,6 @@
     </div>
   </div>
 
-<<<<<<< HEAD
-      <div ng-if="!waitingForNewCard && finished && isLoggedIn && !isInPreviewMode && !isIframed" class="conversation-skin-final-ratings">
-        <div style="margin-bottom: 20px;">Learned something new? How would you rate this exploration?</div>
-        <div popover-placement="bottom" popover-template="popover/feedback" popover-trigger="click">
-          <rating-from-value rating-value="userRating" is-editable="true" on-edit="submitUserRating" style="letter-spacing: 10px;">
-          </rating-from-value>
-        </div>
-=======
   <div class="conversation-skin-oppia-feedback-container" ng-if="feedback() !== ''">
     <img class="conversation-skin-oppia-avatar img-circle" src="/images/general/o_black_72px.png">
 
@@ -196,7 +177,6 @@
         <div class="conversation-skin-feedback-dot-one"></div>
         <div class="conversation-skin-feedback-dot-two"></div>
         <div class="conversation-skin-feedback-dot-three"></div>
->>>>>>> 864d499e
       </div>
       <div ng-if="feedback() !== null" angular-html-bind="feedback()"
            class="protractor-test-conversation-feedback"></div>
