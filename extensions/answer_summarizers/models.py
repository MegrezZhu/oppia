# coding: utf-8
#
# Copyright 2014 The Oppia Authors. All Rights Reserved.
#
# Licensed under the Apache License, Version 2.0 (the "License");
# you may not use this file except in compliance with the License.
# You may obtain a copy of the License at
#
#      http://www.apache.org/licenses/LICENSE-2.0
#
# Unless required by applicable law or agreed to in writing, software
# distributed under the License is distributed on an "AS-IS" BASIS,
# WITHOUT WARRANTIES OR CONDITIONS OF ANY KIND, either express or implied.
# See the License for the specific language governing permissions and
# limitations under the License.

"""Classes for calculations to get interaction answer views.

<<<<<<< HEAD
__author__ = 'Marcel Schmittfull'

import collections
import copy
import os

from core.domain import exp_domain
from core.domain import stats_domain
import feconf
import schema_utils
import utils


"""
Calculations performed on recorded state answers.
=======
Calculations are performed on recorded state answers.
>>>>>>> 030a1800

NOTE TO DEVELOPERS: To specify calculations desired for an interaction named
<INTERACTION_NAME>, edit

    extensions.interactions.<INTERACTION_NAME>.answer_visualizations

This is a list of visualizations, each of which is specified by a dict
with keys 'id', 'options' and 'calculation_id'. An example for a single
visualization and calculation may look like this:

    answer_visualizations = [{
        'id': 'BarChart',
        'options': {
            'x_axis_label': 'Answer',
            'y_axis_label': 'Count',
        },
        'calculation_id': 'AnswerFrequencies',
    }]
"""

import collections

from core.domain import exp_domain
from core.domain import stats_domain


def _get_hashable_value(value):
    """This function returns a hashable version of the input value. If the
    value itself is hashable, it simply returns that value. If it's a list, it
    will return a tuple with all of the list's elements converted to hashable
    types. If it's a dictionary, it will first convert it to a list of pairs,
    where the key and value of the pair are converted to hashable types, then
    it will convert this list as any other list would be converted.
    """
    if isinstance(value, list):
        # Avoid needlessly wrapping a single value in a tuple.
        if len(value) == 1:
            return _get_hashable_value(value[0])
        return tuple([_get_hashable_value(elem) for elem in value])
    elif isinstance(value, dict):
        return _get_hashable_value(
            [(_get_hashable_value(key), _get_hashable_value(value))
             for (key, value) in value.iteritems()])
    else:
        return value


def _count_answers(answer_dicts_list):
    """Count an input list of answer objects using collections.Counter. This
    returns a list of pairs with the first element being an answer object and
    the second being the number of times it shows up in the input list.
    """
    hashable_answer_values = [
        _get_hashable_value(answer_dict['answer'])
        for answer_dict in answer_dicts_list]
    answer_frequencies = collections.Counter(hashable_answer_values)
    return [
        ([answer_dicts_list[idx]
          for idx, val in enumerate(hashable_answer_values)
          if val == hashable_answer][0], frequency)
        for (hashable_answer, frequency) in answer_frequencies.most_common()]


def _get_hashable_value(value):
    """This function returns a hashable version of the input value. If the
    value itself is hashable, it simply returns that value. If it's a list, it
    will return a tuple with all of the list's elements converted to hashable
    types. If it's a dictionary, it will first convert it to a list of pairs,
    where the key and value of the pair are converted to hashable types, then
    it will convert this list as any other list would be converted.
    """
    if isinstance(value, list):
        # Avoid needlessly wrapping a single value in a tuple.
        if len(value) == 1:
            return _get_hashable_value(value[0])
        return tuple([_get_hashable_value(elem) for elem in value])
    elif isinstance(value, dict):
        return _get_hashable_value(
            [(_get_hashable_value(key), _get_hashable_value(value))
            for (key, value) in value.iteritems()])
    else:
        return value


def _count_answers(answer_dicts_list):
    """Count an input list of answer objects using collections.Counter. This
    returns a list of pairs with the first element being an answer object and
    the second being the number of times it shows up in the input list.
    """
    hashable_answer_values = [
        _get_hashable_value(answer_dict['answer'])
        for answer_dict in answer_dicts_list]
    answer_frequencies = collections.Counter(hashable_answer_values)
    return [
        ([answer_dicts_list[idx]
            for idx, val in enumerate(hashable_answer_values)
            if val == hashable_answer][0], frequency)
        for (hashable_answer, frequency) in answer_frequencies.most_common()]


class BaseCalculation(object):
    """
    Base calculation class.

    This is the superclass for all calculations used to generate interaction
    answer views.
    """

    @property
    def id(self):
        return self.__class__.__name__

    def calculate_from_state_answers_dict(self, state_answers_dict):
        """Perform calculation on a single StateAnswers entity. This is run
        in the context of a batch MapReduce job.

        This method must be overwritten in subclasses.
        """
        raise NotImplementedError(
            'Subclasses of BaseCalculation should implement the '
            'calculate_from_state_answers_dict(state_answers_dict) method.')


class AnswerFrequencies(BaseCalculation):
    """Calculation for answers' frequencies (how often each answer was
    submitted).
    """
    def calculate_from_state_answers_dict(self, state_answers_dict):
        """Computes the number of occurrences of each answer, and returns a
        list of dicts; each dict has keys 'answer' and 'frequency'.

        This method is run from within the context of a MapReduce job.
        """
        answer_counts_as_list_of_pairs = _count_answers(
            state_answers_dict['submitted_answer_list'])

        calculation_output = []
        for item in answer_counts_as_list_of_pairs:
            calculation_output.append({
                'answer': item[0]['answer'],
                'frequency': item[1],
            })

        return stats_domain.StateAnswersCalcOutput(
            state_answers_dict['exploration_id'],
            state_answers_dict['exploration_version'],
            state_answers_dict['state_name'],
            self.id,
            calculation_output)


class Top5AnswerFrequencies(BaseCalculation):
    """Calculation for the top 5 answers, by frequency."""

    def calculate_from_state_answers_dict(self, state_answers_dict):
        """Computes the number of occurrences of each answer, keeping only
        the top 5 answers, and returns a list of dicts; each dict has keys
        'answer' and 'frequency'.

        This method is run from within the context of a MapReduce job.
        """
        top_5_answer_counts_as_list_of_pairs = (
            _count_answers(state_answers_dict['submitted_answer_list'])[:5])

        calculation_output = []
        for item in top_5_answer_counts_as_list_of_pairs:
            calculation_output.append({
                'answer': item[0]['answer'],
                'frequency': item[1],
            })

        return stats_domain.StateAnswersCalcOutput(
            state_answers_dict['exploration_id'],
            state_answers_dict['exploration_version'],
            state_answers_dict['state_name'],
            self.id,
            calculation_output)


class FrequencyCommonlySubmittedElements(BaseCalculation):
    """Calculation for determining the frequency of commonly submitted elements
    among multiple set answers (such as of type SetOfUnicodeString).
    """

    def calculate_from_state_answers_dict(self, state_answers_dict):
        """Computes the number of occurrences of each element across
        all given answers, keeping only the top 10 elements. Returns a
        list of dicts; each dict has keys 'element' and 'frequency'.

        This method is run from within the context of a MapReduce job.
        """
        # Get a list of stringified sets, e.g. [u"[u'abc', u'www']",
        # u"[u'abc']", u"[u'xyz']", u"[u'xyz', u'abc']"]
        answer_values = [
            answer_dict['answer']
            for answer_dict in state_answers_dict['submitted_answer_list']]

        # For each stringified set, replace '[' and ']' by empty string,
        # and split at commas ', ' to convert string to set.
        # TODO(msl): This will yield wrong results if answers contain ',',
        # '[', or ']'. Consider saving sets instead of stringified sets.
        # TODO(bhenning): Remove this string parsing in favor of directly
        # working with the set itself, rather than a stringified representation
        # of it.
        list_of_all_elements = []
        for setstring in answer_values:
            elts_this_set = (
                setstring.replace('[', '').replace(']', '').split(', '))
            list_of_all_elements += elts_this_set

        elements_as_list_of_pairs = sorted(
            collections.Counter(list_of_all_elements).items(),
            key=lambda x: x[1],
            reverse=True)
        # Keep only top 10 elements
        if len(elements_as_list_of_pairs) > 10:
            elements_as_list_of_pairs = elements_as_list_of_pairs[:10]

        calculation_output = []
        for item in elements_as_list_of_pairs:
            # Save element with key 'answer' so it gets displayed correctly
            # by FrequencyTable visualization.
            calculation_output.append({
                'answer': item[0],
                'frequency': item[1],
            })

        return stats_domain.StateAnswersCalcOutput(
            state_answers_dict['exploration_id'],
            state_answers_dict['exploration_version'],
            state_answers_dict['state_name'],
            self.id,
            calculation_output)


class TopAnswersByCategorization(BaseCalculation):
    """Calculation for the top answers by both frequency and respective
    categorizations. The output from this calculation is one list for each
    classification category, where each list is a ranked list of answers, by
    frequency.
    """
    def calculate_from_state_answers_dict(self, state_answers_dict):
        """Computes the number of occurrences of each answer, split into groups
        based on the number of classification categories.

        This method is run from within the context of a MapReduce job.
        """
        top_answer_counts_as_list_of_pairs = _count_answers(
            state_answers_dict['submitted_answer_list'])

        calculation_output = {
            exp_domain.EXPLICIT_CLASSIFICATION: [],
            exp_domain.TRAINING_DATA_CLASSIFICATION: [],
            exp_domain.STATISTICAL_CLASSIFICATION: [],
            exp_domain.DEFAULT_OUTCOME_CLASSIFICATION: [],
        }
        for item in top_answer_counts_as_list_of_pairs:
            answer_dict = item[0]
            classify_category = answer_dict['classification_categorization']
            if classify_category not in calculation_output:
                raise Exception(
                    'Cannot aggregate answer with unknown rule classification '
                    'category: %s' % classify_category)
            calculation_output[classify_category].append({
                'answer': answer_dict['answer'],
                'frequency': item[1]
            })

        # Remove empty lists if no answers match within those categories.
        if not calculation_output[exp_domain.EXPLICIT_CLASSIFICATION]:
            del calculation_output[exp_domain.EXPLICIT_CLASSIFICATION]
        if not calculation_output[exp_domain.TRAINING_DATA_CLASSIFICATION]:
            del calculation_output[exp_domain.TRAINING_DATA_CLASSIFICATION]
        if not calculation_output[exp_domain.STATISTICAL_CLASSIFICATION]:
            del calculation_output[exp_domain.STATISTICAL_CLASSIFICATION]
        if not calculation_output[exp_domain.DEFAULT_OUTCOME_CLASSIFICATION]:
            del calculation_output[exp_domain.DEFAULT_OUTCOME_CLASSIFICATION]

        return stats_domain.StateAnswersCalcOutput(
            state_answers_dict['exploration_id'],
            state_answers_dict['exploration_version'],
            state_answers_dict['state_name'],
            self.id,
            calculation_output)<|MERGE_RESOLUTION|>--- conflicted
+++ resolved
@@ -16,25 +16,7 @@
 
 """Classes for calculations to get interaction answer views.
 
-<<<<<<< HEAD
-__author__ = 'Marcel Schmittfull'
-
-import collections
-import copy
-import os
-
-from core.domain import exp_domain
-from core.domain import stats_domain
-import feconf
-import schema_utils
-import utils
-
-
-"""
-Calculations performed on recorded state answers.
-=======
 Calculations are performed on recorded state answers.
->>>>>>> 030a1800
 
 NOTE TO DEVELOPERS: To specify calculations desired for an interaction named
 <INTERACTION_NAME>, edit
@@ -95,43 +77,6 @@
         ([answer_dicts_list[idx]
           for idx, val in enumerate(hashable_answer_values)
           if val == hashable_answer][0], frequency)
-        for (hashable_answer, frequency) in answer_frequencies.most_common()]
-
-
-def _get_hashable_value(value):
-    """This function returns a hashable version of the input value. If the
-    value itself is hashable, it simply returns that value. If it's a list, it
-    will return a tuple with all of the list's elements converted to hashable
-    types. If it's a dictionary, it will first convert it to a list of pairs,
-    where the key and value of the pair are converted to hashable types, then
-    it will convert this list as any other list would be converted.
-    """
-    if isinstance(value, list):
-        # Avoid needlessly wrapping a single value in a tuple.
-        if len(value) == 1:
-            return _get_hashable_value(value[0])
-        return tuple([_get_hashable_value(elem) for elem in value])
-    elif isinstance(value, dict):
-        return _get_hashable_value(
-            [(_get_hashable_value(key), _get_hashable_value(value))
-            for (key, value) in value.iteritems()])
-    else:
-        return value
-
-
-def _count_answers(answer_dicts_list):
-    """Count an input list of answer objects using collections.Counter. This
-    returns a list of pairs with the first element being an answer object and
-    the second being the number of times it shows up in the input list.
-    """
-    hashable_answer_values = [
-        _get_hashable_value(answer_dict['answer'])
-        for answer_dict in answer_dicts_list]
-    answer_frequencies = collections.Counter(hashable_answer_values)
-    return [
-        ([answer_dicts_list[idx]
-            for idx, val in enumerate(hashable_answer_values)
-            if val == hashable_answer][0], frequency)
         for (hashable_answer, frequency) in answer_frequencies.most_common()]
 
 
