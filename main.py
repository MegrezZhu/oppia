# Copyright 2014 The Oppia Authors. All Rights Reserved.
#
# Licensed under the Apache License, Version 2.0 (the "License");
# you may not use this file except in compliance with the License.
# You may obtain a copy of the License at
#
#      http://www.apache.org/licenses/LICENSE-2.0
#
# Unless required by applicable law or agreed to in writing, software
# distributed under the License is distributed on an "AS-IS" BASIS,
# WITHOUT WARRANTIES OR CONDITIONS OF ANY KIND, either express or implied.
# See the License for the specific language governing permissions and
# limitations under the License.

"""URL routing definitions, and some basic error/warmup handlers."""

from __future__ import absolute_import  # pylint: disable=import-only-modules
from __future__ import unicode_literals  # pylint: disable=import-only-modules

import logging
from constants import constants

<<<<<<< HEAD
ROOT_PATH = os.path.dirname(__file__)
_PARENT_DIR = os.path.abspath(os.path.join(os.getcwd(), os.pardir))
OPPIA_TOOLS_PATH = os.path.join(_PARENT_DIR, 'oppia_tools')

# oppia_tools/ is available locally (in both dev and prod mode). However,
# on the GAE production server, oppia_tools/ is not available, and the default
# PIL third-party library is used instead.
#
# We cannot special-case this using DEV_MODE because it is possible to run
# Oppia in production mode locally, where a built-in PIL won't be available.
# Hence the check for oppia_tools instead.
if os.path.isdir(OPPIA_TOOLS_PATH):
    PIL_PATH = os.path.join(
        OPPIA_TOOLS_PATH, 'Pillow-6.2.2')
    if not os.path.isdir(PIL_PATH):
        raise Exception('Invalid path for oppia_tools library: %s' % PIL_PATH)
    sys.path.insert(0, PIL_PATH)

THIRD_PARTY_LIBS = [
    os.path.join(
        ROOT_PATH, 'third_party', 'backports.functools_lru_cache-1.6.1'),
    os.path.join(ROOT_PATH, 'third_party', 'beautifulsoup4-4.9.1'),
    os.path.join(ROOT_PATH, 'third_party', 'bleach-3.1.5'),
    os.path.join(ROOT_PATH, 'third_party', 'callbacks-0.3.0'),
    os.path.join(ROOT_PATH, 'third_party', 'future-0.17.1'),
    os.path.join(ROOT_PATH, 'third_party', 'gae-cloud-storage-1.9.22.1'),
    os.path.join(ROOT_PATH, 'third_party', 'gae-mapreduce-1.9.22.0'),
    os.path.join(ROOT_PATH, 'third_party', 'gae-pipeline-1.9.22.1'),
    os.path.join(ROOT_PATH, 'third_party', 'graphy-1.0.0'),
    os.path.join(ROOT_PATH, 'third_party', 'html5lib-python-1.1'),
    os.path.join(ROOT_PATH, 'third_party', 'mutagen-1.43.0'),
    os.path.join(ROOT_PATH, 'third_party', 'packaging-20.4'),
    os.path.join(ROOT_PATH, 'third_party', 'pylatexenc-2.6'),
    os.path.join(ROOT_PATH, 'third_party', 'simplejson-3.17.0'),
    os.path.join(ROOT_PATH, 'third_party', 'six-1.15.0'),
    os.path.join(ROOT_PATH, 'third_party', 'soupsieve-1.9.5'),
    os.path.join(ROOT_PATH, 'third_party', 'webencodings-0.5.1'),
]

for lib_path in THIRD_PARTY_LIBS:
    if not os.path.isdir(lib_path):
        raise Exception('Invalid path for third_party library: %s' % lib_path)
    sys.path.insert(0, lib_path)

# The system path insertions above MUST be run before the imports below because
# each of the imports below uses various third_party libraries in their
# execution. During the import of a python module, the python interpreter also
# loads imports specific to that module. For example, the acl_decorators module
# imports backports.functools_lru_cache so importing acl_decorators will
# automatically force the python interpreter to import backports as part of the
# acl_decorators import execution. The system path setup above lets the python
# compiler know where to look when these third_party imports occur.
# As such, any imports of non system-standard modules should occur after the
# third_party libraries are added to the system path.

from core.controllers import acl_decorators # isort:skip   pylint: disable=wrong-import-position, wrong-import-order
from core.controllers import admin # isort:skip   pylint: disable=wrong-import-position, wrong-import-order
from core.controllers import base # isort:skip   pylint: disable=wrong-import-position, wrong-import-order
from core.controllers import classifier # isort:skip   pylint: disable=wrong-import-position, wrong-import-order
from core.controllers import classroom # isort:skip   pylint: disable=wrong-import-position, wrong-import-order
from core.controllers import collection_editor # isort:skip   pylint: disable=wrong-import-position, wrong-import-order
from core.controllers import collection_viewer # isort:skip   pylint: disable=wrong-import-position, wrong-import-order
from core.controllers import community_dashboard # isort:skip   pylint: disable=wrong-import-position, wrong-import-order
from core.controllers import concept_card_viewer # isort:skip   pylint: disable=wrong-import-position, wrong-import-order
from core.controllers import creator_dashboard # isort:skip   pylint: disable=wrong-import-position, wrong-import-order
from core.controllers import custom_landing_pages # isort:skip   pylint: disable=wrong-import-position, wrong-import-order
from core.controllers import editor # isort:skip   pylint: disable=wrong-import-position, wrong-import-order
from core.controllers import email_dashboard # isort:skip   pylint: disable=wrong-import-position, wrong-import-order
from core.controllers import features # isort:skip   pylint: disable=wrong-import-position, wrong-import-order
from core.controllers import feature_gating # isort:skip   pylint: disable=wrong-import-position, wrong-import-order
from core.controllers import feedback # isort:skip   pylint: disable=wrong-import-position, wrong-import-order
from core.controllers import improvements # isort:skip   pylint: disable=wrong-import-position, wrong-import-order
from core.controllers import learner_dashboard # isort:skip   pylint: disable=wrong-import-position, wrong-import-order
from core.controllers import learner_playlist # isort:skip   pylint: disable=wrong-import-position, wrong-import-order
from core.controllers import library # isort:skip   pylint: disable=wrong-import-position, wrong-import-order
from core.controllers import moderator # isort:skip   pylint: disable=wrong-import-position, wrong-import-order
from core.controllers import pages # isort:skip   pylint: disable=wrong-import-position, wrong-import-order
from core.controllers import practice_sessions # isort:skip   pylint: disable=wrong-import-position, wrong-import-order
from core.controllers import profile # isort:skip   pylint: disable=wrong-import-position, wrong-import-order
from core.controllers import question_editor # isort:skip   pylint: disable=wrong-import-position, wrong-import-order
from core.controllers import questions_list # isort:skip   pylint: disable=wrong-import-position, wrong-import-order
from core.controllers import reader # isort:skip   pylint: disable=wrong-import-position, wrong-import-order
from core.controllers import recent_commits # isort:skip   pylint: disable=wrong-import-position, wrong-import-order
from core.controllers import resources # isort:skip   pylint: disable=wrong-import-position, wrong-import-order
from core.controllers import review_tests # isort:skip   pylint: disable=wrong-import-position, wrong-import-order
from core.controllers import skill_editor # isort:skip   pylint: disable=wrong-import-position, wrong-import-order
from core.controllers import skill_mastery # isort:skip   pylint: disable=wrong-import-position, wrong-import-order
from core.controllers import story_editor # isort:skip   pylint: disable=wrong-import-position, wrong-import-order
from core.controllers import story_viewer # isort:skip   pylint: disable=wrong-import-position, wrong-import-order
from core.controllers import subscriptions # isort:skip   pylint: disable=wrong-import-position, wrong-import-order
from core.controllers import subtopic_viewer # isort:skip   pylint: disable=wrong-import-position, wrong-import-order
from core.controllers import suggestion # isort:skip   pylint: disable=wrong-import-position, wrong-import-order
from core.controllers import topic_editor # isort:skip   pylint: disable=wrong-import-position, wrong-import-order
from core.controllers import topic_viewer # isort:skip   pylint: disable=wrong-import-position, wrong-import-order
from core.controllers import topics_and_skills_dashboard # isort:skip   pylint: disable=wrong-import-position, wrong-import-order
from core.controllers import voice_artist # isort:skip   pylint: disable=wrong-import-position, wrong-import-order
from core.domain import user_services # isort:skip   pylint: disable=wrong-import-position, wrong-import-order
from core.platform import models # isort:skip   pylint: disable=wrong-import-position, wrong-import-order
import feconf # isort:skip   pylint: disable=wrong-import-position, wrong-import-order

from mapreduce import main as mapreduce_main # isort:skip   pylint: disable=wrong-import-position, wrong-import-order
from mapreduce import parameters as mapreduce_parameters # isort:skip   pylint: disable=wrong-import-position, wrong-import-order
import webapp2 # isort:skip   pylint: disable=wrong-import-position, wrong-import-order
from webapp2_extras import routes # isort:skip   pylint: disable=wrong-import-position, wrong-import-order
=======
from core.controllers import acl_decorators
from core.controllers import admin
from core.controllers import base
from core.controllers import classifier
from core.controllers import classroom
from core.controllers import collection_editor
from core.controllers import collection_viewer
from core.controllers import concept_card_viewer
from core.controllers import contributor_dashboard
from core.controllers import creator_dashboard
from core.controllers import custom_landing_pages
from core.controllers import editor
from core.controllers import email_dashboard
from core.controllers import features
from core.controllers import feedback
from core.controllers import improvements
from core.controllers import learner_dashboard
from core.controllers import learner_playlist
from core.controllers import library
from core.controllers import moderator
from core.controllers import pages
from core.controllers import practice_sessions
from core.controllers import profile
from core.controllers import question_editor
from core.controllers import questions_list
from core.controllers import reader
from core.controllers import recent_commits
from core.controllers import resources
from core.controllers import review_tests
from core.controllers import skill_editor
from core.controllers import skill_mastery
from core.controllers import story_editor
from core.controllers import story_viewer
from core.controllers import subscriptions
from core.controllers import subtopic_viewer
from core.controllers import suggestion
from core.controllers import topic_editor
from core.controllers import topic_viewer
from core.controllers import topics_and_skills_dashboard
from core.controllers import voice_artist
from core.domain import user_services
from core.platform import models
import feconf

from mapreduce import main as mapreduce_main
from mapreduce import parameters as mapreduce_parameters
import webapp2
from webapp2_extras import routes
>>>>>>> 54d4dc2d


current_user_services = models.Registry.import_current_user_services()
transaction_services = models.Registry.import_transaction_services()


class FrontendErrorHandler(base.BaseHandler):
    """Handles errors arising from the frontend."""

    REQUIRE_PAYLOAD_CSRF_CHECK = False

    @acl_decorators.open_access
    def post(self):
        """Records errors reported by the frontend."""
        logging.error('Frontend error: %s' % self.payload.get('error'))
        self.render_json(self.values)


class WarmupPage(base.BaseHandler):
    """Handles warmup requests."""

    @acl_decorators.open_access
    def get(self):
        """Handles GET warmup requests."""
        pass


class HomePageRedirectPage(base.BaseHandler):
    """When a request is made to '/', check the user's login status, and
    redirect them appropriately.
    """

    @acl_decorators.open_access
    def get(self):
        if self.user_id and user_services.has_fully_registered_account(
                self.user_id):
            user_settings = user_services.get_user_settings(
                self.user_id)
            default_dashboard = user_settings.default_dashboard
            if default_dashboard == constants.DASHBOARD_TYPE_CREATOR:
                self.redirect(feconf.CREATOR_DASHBOARD_URL)
            else:
                self.redirect(feconf.LEARNER_DASHBOARD_URL)
        else:
            self.render_template('splash-page.mainpage.html')


class SplashRedirectPage(base.BaseHandler):
    """Redirect the old splash URL, '/splash' to the new one, '/'."""

    @acl_decorators.open_access
    def get(self):
        self.redirect('/')


def get_redirect_route(regex_route, handler, defaults=None):
    """Returns a route that redirects /foo/ to /foo.

    Warning: this method strips off parameters after the trailing slash. URLs
    with parameters should be formulated without the trailing slash.

    Args:
        regex_route: unicode. A raw string representing a route.
        handler: BaseHandler. A callable to handle the route.
        defaults: dict. Optional defaults parameter to be passed
            into the RedirectRoute object.

    Returns:
        RedirectRoute. A RedirectRoute object for redirects.
    """
    if defaults is None:
        defaults = {}
    name = regex_route.replace('/', '_')
    return routes.RedirectRoute(
        regex_route, handler, name, strict_slash=True, defaults=defaults)


def authorization_wrapper(self, *args, **kwargs):
    """This request handler wrapper only admits internal requests from
    taskqueue workers. If the request is invalid, it leads to a 403 Error page.
    """
    # Internal requests should have an "X-AppEngine-TaskName" header
    # (see cloud.google.com/appengine/docs/standard/python/taskqueue/push/).
    if 'X-AppEngine-TaskName' not in self.request.headers:
        self.response.out.write('Forbidden')
        self.response.set_status(403)
        return
    self.real_dispatch(*args, **kwargs)


def ui_access_wrapper(self, *args, **kwargs):
    """This request handler wrapper directly serves UI pages
    for MapReduce dashboards.
    """
    self.real_dispatch(*args, **kwargs)


MAPREDUCE_HANDLERS = []

for path, handler_class in mapreduce_main.create_handlers_map():
    if path.startswith('.*/pipeline'):
        if 'pipeline/rpc/' in path or path == '.*/pipeline(/.+)':
            path = path.replace('.*/pipeline', '/mapreduce/ui/pipeline')
        else:
            path = path.replace('.*/pipeline', '/mapreduce/worker/pipeline')
    else:
        if '_callback' in path:
            path = path.replace('.*', '/mapreduce/worker', 1)
        elif '/list_configs' in path:
            continue
        else:
            path = path.replace('.*', '/mapreduce/ui', 1)

    if '/ui/' in path or path.endswith('/ui'):
        if (hasattr(handler_class, 'dispatch') and
                not hasattr(handler_class, 'real_dispatch')):
            handler_class.real_dispatch = handler_class.dispatch
            handler_class.dispatch = ui_access_wrapper
        MAPREDUCE_HANDLERS.append((path, handler_class))
    else:
        if (hasattr(handler_class, 'dispatch') and
                not hasattr(handler_class, 'real_dispatch')):
            handler_class.real_dispatch = handler_class.dispatch
            handler_class.dispatch = authorization_wrapper
        MAPREDUCE_HANDLERS.append((path, handler_class))

# Tell map/reduce internals that this is now the base path to use.
mapreduce_parameters.config.BASE_PATH = '/mapreduce/worker'

# Register the URLs with the classes responsible for handling them.
URLS = MAPREDUCE_HANDLERS + [
    get_redirect_route(r'/_ah/warmup', WarmupPage),
    get_redirect_route(r'/', HomePageRedirectPage),
    get_redirect_route(r'/splash', SplashRedirectPage),

    get_redirect_route(r'/foundation', pages.FoundationRedirectPage),
    get_redirect_route(r'/credits', pages.AboutRedirectPage),
    get_redirect_route(r'/participate', pages.TeachRedirectPage),
    get_redirect_route(r'/site_guidelines', pages.TeachRedirectPage),
    get_redirect_route(r'/console_errors', pages.ConsoleErrorPage),

    get_redirect_route(r'/forum', pages.ForumRedirectPage),

    get_redirect_route(r'%s' % feconf.ADMIN_URL, admin.AdminPage),
    get_redirect_route(r'/adminhandler', admin.AdminHandler),
    get_redirect_route(r'/adminrolehandler', admin.AdminRoleHandler),
    get_redirect_route(
        r'/explorationslatexsvghandler', admin.ExplorationsLatexSvgHandler),
    get_redirect_route(
        r'/suggestionslatexsvghandler', admin.SuggestionsLatexSvgHandler),
    get_redirect_route(r'/adminjoboutput', admin.AdminJobOutputHandler),
    get_redirect_route(
        r'/admintopicscsvdownloadhandler',
        admin.AdminTopicsCsvFileDownloader),
    get_redirect_route(
        r'/addcontributionreviewerhandler',
        admin.AddContributionReviewerHandler),
    get_redirect_route(
        r'/removecontributionreviewerhandler',
        admin.RemoveContributionReviewerHandler),
    get_redirect_route(
        r'/getcontributionreviewershandler',
        admin.ContributionReviewersListHandler),
    get_redirect_route(
        r'/contributionreviewerrightsdatahandler',
        admin.ContributionReviewerRightsDataHandler),
    get_redirect_route(
        r'%s' % feconf.CONTRIBUTOR_DASHBOARD_URL,
        contributor_dashboard.ContributorDashboardPage),

    get_redirect_route(
        '/notifications_dashboard',
        creator_dashboard.OldNotificationsDashboardRedirectPage),
    get_redirect_route(
        '/contributor_dashboard',
        creator_dashboard.OldContributorDashboardRedirectPage),
    get_redirect_route(
        feconf.NOTIFICATIONS_DASHBOARD_URL,
        creator_dashboard.NotificationsDashboardPage),
    get_redirect_route(
        r'/notificationsdashboardhandler/data',
        creator_dashboard.NotificationsDashboardHandler),
    get_redirect_route(
        r'/notificationshandler', creator_dashboard.NotificationsHandler),
    get_redirect_route(
        '/creator_dashboard',
        creator_dashboard.OldCreatorDashboardRedirectPage),
    get_redirect_route(
        r'%s' % feconf.CREATOR_DASHBOARD_URL,
        creator_dashboard.CreatorDashboardPage),
    get_redirect_route(
        r'%s' % feconf.CREATOR_DASHBOARD_DATA_URL,
        creator_dashboard.CreatorDashboardHandler),
    get_redirect_route(
        r'%s' % feconf.NEW_EXPLORATION_URL,
        creator_dashboard.NewExplorationHandler),
    get_redirect_route(
        r'%s' % feconf.NEW_COLLECTION_URL,
        creator_dashboard.NewCollectionHandler),
    get_redirect_route(
        r'%s' % feconf.FRACTIONS_LANDING_PAGE_URL,
        custom_landing_pages.FractionLandingRedirectPage),
    get_redirect_route(
        r'/learn/maths/<topic>', custom_landing_pages.TopicLandingRedirectPage),
    get_redirect_route(
        r'%s/<opportunity_type>' % feconf.CONTRIBUTOR_OPPORTUNITIES_DATA_URL,
        contributor_dashboard.ContributionOpportunitiesHandler),
    get_redirect_route(
        r'/gettranslatabletexthandler',
        contributor_dashboard.TranslatableTextHandler),
    get_redirect_route(
        r'/usercontributionrightsdatahandler',
        contributor_dashboard.UserContributionRightsDataHandler),
    get_redirect_route(
        r'/retrivefeaturedtranslationlanguages',
        contributor_dashboard.FeaturedTranslationLanguagesHandler),
    get_redirect_route(
        r'%s' % feconf.NEW_SKILL_URL,
        topics_and_skills_dashboard.NewSkillHandler),
    get_redirect_route(
        r'%s' % feconf.NEW_QUESTION_URL,
        question_editor.QuestionCreationHandler),
    get_redirect_route(
        r'%s/<comma_separated_skill_ids>' % feconf.QUESTIONS_LIST_URL_PREFIX,
        questions_list.QuestionsListHandler),
    get_redirect_route(
        r'%s/<comma_separated_skill_ids>' % feconf.QUESTION_COUNT_URL_PREFIX,
        questions_list.QuestionCountDataHandler),
    get_redirect_route(
        r'%s/practice/session' % feconf.TOPIC_VIEWER_URL_PREFIX,
        practice_sessions.PracticeSessionsPage),
    get_redirect_route(
        r'%s/<classroom_url_fragment>/<topic_url_fragment>' %
        feconf.PRACTICE_SESSION_DATA_URL_PREFIX,
        practice_sessions.PracticeSessionsPageDataHandler),
    get_redirect_route(
        r'%s/<classroom_url_fragment>/<topic_url_fragment>'
        r'/<story_url_fragment>' % feconf.REVIEW_TEST_DATA_URL_PREFIX,
        review_tests.ReviewTestsPageDataHandler),
    get_redirect_route(
        r'%s/review-test/<story_url_fragment>'
        % feconf.TOPIC_VIEWER_URL_PREFIX,
        review_tests.ReviewTestsPage),
    get_redirect_route(
        r'%s/<classroom_url_fragment>/<topic_url_fragment>'
        r'/<story_url_fragment>' % feconf.STORY_DATA_HANDLER,
        story_viewer.StoryPageDataHandler),
    get_redirect_route(
        r'%s/<story_url_fragment>' % feconf.STORY_URL_FRAGMENT_HANDLER,
        story_editor.StoryUrlFragmentHandler),
    get_redirect_route(
        r'%s/<topic_name>' % feconf.TOPIC_NAME_HANDLER,
        topic_editor.TopicNameHandler),
    get_redirect_route(
        r'%s/<topic_url_fragment>' % feconf.TOPIC_URL_FRAGMENT_HANDLER,
        topic_editor.TopicUrlFragmentHandler),
    get_redirect_route(
        r'%s/story' % feconf.TOPIC_VIEWER_URL_PREFIX,
        topic_viewer.TopicViewerPage),
    get_redirect_route(
        r'%s/story/<story_url_fragment>' % feconf.TOPIC_VIEWER_URL_PREFIX,
        story_viewer.StoryPage),
    get_redirect_route(
        r'%s/<classroom_url_fragment>/<topic_url_fragment>'
        r'/<story_url_fragment>/<node_id>' % feconf.STORY_PROGRESS_URL_PREFIX,
        story_viewer.StoryProgressHandler),
    get_redirect_route(
        r'%s/<classroom_url_fragment>/<topic_url_fragment>'
        r'/<subtopic_url_fragment>' % feconf.SUBTOPIC_DATA_HANDLER,
        subtopic_viewer.SubtopicPageDataHandler),
    get_redirect_route(
        r'%s/revision' % feconf.TOPIC_VIEWER_URL_PREFIX,
        topic_viewer.TopicViewerPage),
    get_redirect_route(
        r'%s/revision/<subtopic_url_fragment>' %
        feconf.TOPIC_VIEWER_URL_PREFIX, subtopic_viewer.SubtopicViewerPage),
    get_redirect_route(
        r'%s/<topic_id>' % feconf.TOPIC_EDITOR_STORY_URL,
        topic_editor.TopicEditorStoryHandler),
    get_redirect_route(
        r'%s' % feconf.TOPIC_VIEWER_URL_PREFIX,
        topic_viewer.TopicViewerPage),
    get_redirect_route(
        r'%s/practice' % feconf.TOPIC_VIEWER_URL_PREFIX,
        topic_viewer.TopicViewerPage),
    get_redirect_route(
        r'%s/<classroom_url_fragment>/<topic_url_fragment>'
        % feconf.TOPIC_DATA_HANDLER,
        topic_viewer.TopicPageDataHandler),
    get_redirect_route(
        r'%s/<classroom_url_fragment>' % feconf.CLASSROOM_DATA_HANDLER,
        classroom.ClassroomDataHandler),
    get_redirect_route(
        r'%s' % feconf.NEW_TOPIC_URL,
        topics_and_skills_dashboard.NewTopicHandler),
    get_redirect_route(
        r'%s' % feconf.UPLOAD_EXPLORATION_URL,
        creator_dashboard.UploadExplorationHandler),
    get_redirect_route(
        '/learner_dashboard',
        learner_dashboard.OldLearnerDashboardRedirectPage),
    get_redirect_route(
        r'%s' % feconf.LEARNER_DASHBOARD_URL,
        learner_dashboard.LearnerDashboardPage),
    get_redirect_route(
        r'%s' % feconf.LEARNER_DASHBOARD_DATA_URL,
        learner_dashboard.LearnerDashboardHandler),
    get_redirect_route(
        r'%s' % feconf.LEARNER_DASHBOARD_IDS_DATA_URL,
        learner_dashboard.LearnerDashboardIdsHandler),
    get_redirect_route(
        r'%s/<thread_id>' %
        feconf.LEARNER_DASHBOARD_FEEDBACK_THREAD_DATA_URL,
        learner_dashboard.LearnerDashboardFeedbackThreadHandler),
    get_redirect_route(
        r'%s' % feconf.TOPICS_AND_SKILLS_DASHBOARD_URL,
        topics_and_skills_dashboard.TopicsAndSkillsDashboardPage),
    get_redirect_route(
        r'%s' % feconf.MERGE_SKILLS_URL,
        topics_and_skills_dashboard.MergeSkillHandler),
    get_redirect_route(
        r'%s' % feconf.TOPICS_AND_SKILLS_DASHBOARD_DATA_URL,
        topics_and_skills_dashboard.TopicsAndSkillsDashboardPageDataHandler),
    get_redirect_route(
        r'%s/<skill_id>' % feconf.UNASSIGN_SKILL_DATA_HANDLER_URL,
        topics_and_skills_dashboard.TopicAssignmentsHandler),
    get_redirect_route(
        r'%s' % feconf.SKILL_DASHBOARD_DATA_URL,
        topics_and_skills_dashboard.SkillsDashboardPageDataHandler),

    get_redirect_route(
        r'%s/<activity_type>/<activity_id>' %
        feconf.LEARNER_INCOMPLETE_ACTIVITY_DATA_URL,
        reader.LearnerIncompleteActivityHandler),

    get_redirect_route(
        r'%s/<activity_type>/<activity_id>' % feconf.LEARNER_PLAYLIST_DATA_URL,
        learner_playlist.LearnerPlaylistHandler),

    get_redirect_route(
        r'/assetsdevhandler/<page_context>/<page_identifier>/'
        'assets/<asset_type:(image|audio|thumbnail)>/<encoded_filename>',
        resources.AssetDevHandler),
    get_redirect_route(
        r'/value_generator_handler/<generator_id>',
        resources.ValueGeneratorHandler),
    get_redirect_route(r'/promo_bar_handler', resources.PromoBarHandler),
    get_redirect_route(
        r'%s' % feconf.CUSTOM_PARENTS_LANDING_PAGE_URL,
        custom_landing_pages.StewardsLandingPage),
    get_redirect_route(
        r'%s' % feconf.CUSTOM_PARTNERS_LANDING_PAGE_URL,
        custom_landing_pages.StewardsLandingPage),
    get_redirect_route(
        r'%s' % feconf.CUSTOM_NONPROFITS_LANDING_PAGE_URL,
        custom_landing_pages.StewardsLandingPage),
    get_redirect_route(
        r'%s' % feconf.CUSTOM_TEACHERS_LANDING_PAGE_URL,
        custom_landing_pages.StewardsLandingPage),
    get_redirect_route(
        r'%s' % feconf.CUSTOM_VOLUNTEERS_LANDING_PAGE_URL,
        custom_landing_pages.StewardsLandingPage),

    get_redirect_route('/library', library.OldLibraryRedirectPage),
    get_redirect_route(
        r'%s' % feconf.LIBRARY_INDEX_URL, library.LibraryPage),
    get_redirect_route(
        r'%s' % feconf.LIBRARY_INDEX_DATA_URL, library.LibraryIndexHandler),
    get_redirect_route(
        r'%s' % feconf.LIBRARY_RECENTLY_PUBLISHED_URL,
        library.LibraryGroupPage),
    get_redirect_route(
        r'%s' % feconf.LIBRARY_TOP_RATED_URL, library.LibraryGroupPage),
    get_redirect_route(
        r'%s' % feconf.LIBRARY_GROUP_DATA_URL,
        library.LibraryGroupIndexHandler),
    get_redirect_route(r'%s' % feconf.LIBRARY_SEARCH_URL, library.LibraryPage),
    get_redirect_route(
        r'%s' % feconf.LIBRARY_SEARCH_DATA_URL, library.SearchHandler),
    get_redirect_route(r'/gallery', library.LibraryRedirectPage),
    get_redirect_route(r'/contribute', library.LibraryRedirectPage),
    get_redirect_route(r'/learn', library.LibraryRedirectPage),
    get_redirect_route(r'/playtest', library.LibraryRedirectPage),
    get_redirect_route(
        feconf.EXPLORATION_SUMMARIES_DATA_URL,
        library.ExplorationSummariesHandler),
    get_redirect_route(
        feconf.COLLECTION_SUMMARIES_DATA_URL,
        library.CollectionSummariesHandler),

    get_redirect_route(r'/profile/<username>', profile.ProfilePage),
    get_redirect_route(
        r'/profilehandler/data/<username>', profile.ProfileHandler),
    get_redirect_route(feconf.PREFERENCES_URL, profile.PreferencesPage),
    get_redirect_route(
        feconf.PREFERENCES_DATA_URL, profile.PreferencesHandler),
    get_redirect_route(
        r'/preferenceshandler/profile_picture', profile.ProfilePictureHandler),
    get_redirect_route(
        r'/preferenceshandler/profile_picture_by_username/<username>',
        profile.ProfilePictureHandlerByUsernameHandler),
    get_redirect_route(r'%s' % feconf.SIGNUP_URL, profile.SignupPage),
    get_redirect_route(r'%s' % feconf.SIGNUP_DATA_URL, profile.SignupHandler),
    get_redirect_route(feconf.DELETE_ACCOUNT_URL, profile.DeleteAccountPage),
    get_redirect_route(
        feconf.DELETE_ACCOUNT_HANDLER_URL, profile.DeleteAccountHandler),
    get_redirect_route(
        feconf.EXPORT_ACCOUNT_HANDLER_URL, profile.ExportAccountHandler),
    get_redirect_route(
        feconf.PENDING_ACCOUNT_DELETION_URL,
        profile.PendingAccountDeletionPage),
    get_redirect_route(
        r'%s' % feconf.USERNAME_CHECK_DATA_URL, profile.UsernameCheckHandler),
    get_redirect_route(
        r'%s' % feconf.SITE_LANGUAGE_DATA_URL, profile.SiteLanguageHandler),
    get_redirect_route(r'/userinfohandler', profile.UserInfoHandler),
    get_redirect_route(r'/url_handler', profile.UrlHandler),
    get_redirect_route(r'/moderator', moderator.ModeratorPage),
    get_redirect_route(
        r'/moderatorhandler/featured', moderator.FeaturedActivitiesHandler),
    get_redirect_route(
        r'/moderatorhandler/email_draft', moderator.EmailDraftHandler),

    get_redirect_route(
        r'%s/<exploration_id>' % feconf.EXPLORATION_URL_PREFIX,
        reader.ExplorationPage),
    get_redirect_route(
        r'%s/<exploration_id>' % feconf.EXPLORATION_URL_EMBED_PREFIX,
        reader.ExplorationEmbedPage),
    get_redirect_route(
        r'%s/<exploration_id>' % feconf.EXPLORATION_INIT_URL_PREFIX,
        reader.ExplorationHandler),
    get_redirect_route(
        r'%s/<exploration_id>' % feconf.EXPLORATION_PRETESTS_URL_PREFIX,
        reader.PretestHandler),
    get_redirect_route(
        r'%s/<exploration_id>' % feconf.EXPLORATION_FEATURES_PREFIX,
        features.ExplorationFeaturesHandler),
    get_redirect_route(
        '/explorehandler/exploration_start_event/<exploration_id>',
        reader.ExplorationStartEventHandler),
    get_redirect_route(
        '/explorehandler/exploration_actual_start_event/<exploration_id>',
        reader.ExplorationActualStartEventHandler),
    get_redirect_route(
        '/explorehandler/solution_hit_event/<exploration_id>',
        reader.SolutionHitEventHandler),
    get_redirect_route(
        r'/explorehandler/state_hit_event/<exploration_id>',
        reader.StateHitEventHandler),
    get_redirect_route(
        r'/explorehandler/state_complete_event/<exploration_id>',
        reader.StateCompleteEventHandler),
    get_redirect_route(
        r'/explorehandler/leave_for_refresher_exp_event/<exploration_id>',
        reader.LeaveForRefresherExpEventHandler),
    get_redirect_route(
        r'/explorehandler/answer_submitted_event/<exploration_id>',
        reader.AnswerSubmittedEventHandler),
    get_redirect_route(
        r'/explorehandler/give_feedback/<exploration_id>',
        reader.ReaderFeedbackHandler),
    get_redirect_route(
        r'/explorehandler/exploration_complete_event/<exploration_id>',
        reader.ExplorationCompleteEventHandler),
    get_redirect_route(
        r'/explorehandler/exploration_maybe_leave_event/<exploration_id>',
        reader.ExplorationMaybeLeaveHandler),
    get_redirect_route(
        r'/explorehandler/stats_events/<exploration_id>',
        reader.StatsEventsHandler),
    get_redirect_route(
        r'/explorehandler/store_playthrough/<exploration_id>',
        reader.StorePlaythroughHandler),
    get_redirect_route(
        r'/explorehandler/rating/<exploration_id>', reader.RatingHandler),
    get_redirect_route(
        r'/explorehandler/recommendations/<exploration_id>',
        reader.RecommendationsHandler),
    get_redirect_route(
        r'%s/<entity_type>/<entity_id>' % (
            feconf.LEARNER_ANSWER_DETAILS_SUBMIT_URL),
        reader.LearnerAnswerDetailsSubmissionHandler),

    get_redirect_route(
        r'%s/<question_id>' % feconf.QUESTION_EDITOR_DATA_URL_PREFIX,
        question_editor.EditableQuestionDataHandler),

    get_redirect_route(
        r'%s/<exploration_id>' % feconf.EDITOR_URL_PREFIX,
        editor.ExplorationPage),
    get_redirect_route(
        r'%s/<exploration_id>' % feconf.EXPLORATION_DATA_PREFIX,
        editor.ExplorationHandler),
    get_redirect_route(
        r'/createhandler/download/<exploration_id>',
        editor.ExplorationFileDownloader),
    get_redirect_route(
        r'/createhandler/imageupload/<entity_type>/<entity_id>',
        editor.ImageUploadHandler),
    get_redirect_route(
        r'/createhandler/audioupload/<exploration_id>',
        voice_artist.AudioUploadHandler),
    get_redirect_route(
        r'/createhandler/state_yaml/<exploration_id>',
        editor.StateYamlHandler),
    get_redirect_route(
        r'/createhandler/revert/<exploration_id>',
        editor.ExplorationRevertHandler),
    get_redirect_route(
        r'%s/<exploration_id>' % feconf.EXPLORATION_RIGHTS_PREFIX,
        editor.ExplorationRightsHandler),
    get_redirect_route(
        r'%s/<exploration_id>' % feconf.USER_PERMISSIONS_URL_PREFIX,
        editor.UserExplorationPermissionsHandler),
    get_redirect_route(
        r'%s/<exploration_id>' % feconf.EXPLORATION_STATUS_PREFIX,
        editor.ExplorationStatusHandler),
    get_redirect_route(
        r'/createhandler/moderatorrights/<exploration_id>',
        editor.ExplorationModeratorRightsHandler),
    get_redirect_route(
        r'%s/<exploration_id>' % feconf.USER_EXPLORATION_EMAILS_PREFIX,
        editor.UserExplorationEmailsHandler),
    get_redirect_route(
        r'/createhandler/snapshots/<exploration_id>',
        editor.ExplorationSnapshotsHandler),
    get_redirect_route(
        r'/createhandler/statistics/<exploration_id>',
        editor.ExplorationStatisticsHandler),
    get_redirect_route(
        r'/createhandler/state_interaction_stats/<exploration_id>/<escaped_state_name>',  # pylint: disable=line-too-long
        editor.StateInteractionStatsHandler),
    get_redirect_route(
        r'%s/<exploration_id>' % feconf.EXPLORATION_STATE_ANSWER_STATS_PREFIX,
        editor.StateAnswerStatisticsHandler),
    get_redirect_route(
        r'/createhandler/started_tutorial_event/<exploration_id>',
        editor.StartedTutorialEventHandler),
    get_redirect_route(
        r'/createhandler/started_translation_tutorial_event/<exploration_id>',
        voice_artist.StartedTranslationTutorialEventHandler),
    get_redirect_route(
        r'/createhandler/autosave_draft/<exploration_id>',
        editor.EditorAutosaveHandler),
    get_redirect_route(
        r'/createhandler/get_top_unresolved_answers/<exploration_id>',
        editor.TopUnresolvedAnswersHandler),
    get_redirect_route(
        r'%s/<entity_type>/<entity_id>' %
        feconf.LEARNER_ANSWER_INFO_HANDLER_URL,
        editor.LearnerAnswerInfoHandler),

    get_redirect_route(
        r'%s' % feconf.RECENT_COMMITS_DATA_URL,
        recent_commits.RecentCommitsHandler),
    get_redirect_route(
        r'%s' % feconf.RECENT_FEEDBACK_MESSAGES_DATA_URL,
        feedback.RecentFeedbackMessagesHandler),

    get_redirect_route(
        r'%s/<thread_id>' % feconf.FEEDBACK_THREAD_VIEW_EVENT_URL,
        feedback.FeedbackThreadViewEventHandler),
    get_redirect_route(
        r'%s/<exploration_id>' % feconf.FEEDBACK_THREADLIST_URL_PREFIX,
        feedback.ThreadListHandler),
    get_redirect_route(
        r'%s/<topic_id>' % feconf.FEEDBACK_THREADLIST_URL_PREFIX_FOR_TOPICS,
        feedback.ThreadListHandlerForTopicsHandler),
    get_redirect_route(
        r'%s/<thread_id>' % feconf.FEEDBACK_THREAD_URL_PREFIX,
        feedback.ThreadHandler),
    get_redirect_route(
        r'%s/<exploration_id>' % feconf.FEEDBACK_STATS_URL_PREFIX,
        feedback.FeedbackStatsHandler),
    get_redirect_route(
        r'%s/' % feconf.SUGGESTION_URL_PREFIX,
        suggestion.SuggestionHandler),
    get_redirect_route(
        r'%s' % feconf.QUESTIONS_URL_PREFIX,
        reader.QuestionPlayerHandler),
    get_redirect_route(
        r'%s/exploration/<target_id>/<suggestion_id>' %
        feconf.SUGGESTION_ACTION_URL_PREFIX,
        suggestion.SuggestionToExplorationActionHandler),
    get_redirect_route(
        r'%s/resubmit/<suggestion_id>' % feconf.SUGGESTION_ACTION_URL_PREFIX,
        suggestion.ResubmitSuggestionHandler),
    get_redirect_route(
        r'%s/skill/<target_id>/<suggestion_id>' %
        feconf.SUGGESTION_ACTION_URL_PREFIX,
        suggestion.SuggestionToSkillActionHandler),
    get_redirect_route(
        r'%s' % feconf.SUGGESTION_LIST_URL_PREFIX,
        suggestion.SuggestionListHandler),
    get_redirect_route(
        r'/getreviewablesuggestions/<target_type>/<suggestion_type>',
        suggestion.ReviewableSuggestionsHandler),
    get_redirect_route(
        r'/getsubmittedsuggestions/<target_type>/<suggestion_type>',
        suggestion.UserSubmittedSuggestionsHandler),
    get_redirect_route(
        r'%s' % feconf.SUBSCRIBE_URL_PREFIX,
        subscriptions.SubscribeHandler),
    get_redirect_route(
        r'%s' % feconf.UNSUBSCRIBE_URL_PREFIX,
        subscriptions.UnsubscribeHandler),
    get_redirect_route(
        r'%s/<exploration_id>' % feconf.FLAG_EXPLORATION_URL_PREFIX,
        reader.FlagExplorationHandler),
    get_redirect_route(
        r'%s/<collection_id>' % feconf.COLLECTION_URL_PREFIX,
        collection_viewer.CollectionPage),
    get_redirect_route(
        r'%s/<collection_id>' % feconf.COLLECTION_DATA_URL_PREFIX,
        collection_viewer.CollectionDataHandler),

    get_redirect_route(
        r'%s/<collection_id>' % feconf.COLLECTION_EDITOR_URL_PREFIX,
        collection_editor.CollectionEditorPage),
    get_redirect_route(
        r'%s/<collection_id>' % feconf.COLLECTION_EDITOR_DATA_URL_PREFIX,
        collection_editor.EditableCollectionDataHandler),
    get_redirect_route(
        r'%s/<collection_id>' % feconf.COLLECTION_RIGHTS_PREFIX,
        collection_editor.CollectionRightsHandler),
    get_redirect_route(
        r'%s/<collection_id>' % feconf.COLLECTION_PUBLISH_PREFIX,
        collection_editor.CollectionPublishHandler),
    get_redirect_route(
        r'%s/<collection_id>' % feconf.COLLECTION_UNPUBLISH_PREFIX,
        collection_editor.CollectionUnpublishHandler),

    get_redirect_route(
        r'%s/<topic_id>' % feconf.TOPIC_EDITOR_URL_PREFIX,
        topic_editor.TopicEditorPage),
    get_redirect_route(
        r'%s/<topic_id>' % feconf.TOPIC_EDITOR_DATA_URL_PREFIX,
        topic_editor.EditableTopicDataHandler),
    get_redirect_route(
        r'%s/<topic_id>/<subtopic_id>' %
        feconf.SUBTOPIC_PAGE_EDITOR_DATA_URL_PREFIX,
        topic_editor.EditableSubtopicPageDataHandler),
    get_redirect_route(
        r'%s/<topic_id>' % feconf.TOPIC_RIGHTS_URL_PREFIX,
        topic_editor.TopicRightsHandler),
    get_redirect_route(
        r'%s/<topic_id>' % feconf.TOPIC_STATUS_URL_PREFIX,
        topic_editor.TopicPublishHandler),
    get_redirect_route(
        r'%s/<topic_id>' % feconf.TOPIC_SEND_MAIL_URL_PREFIX,
        topic_editor.TopicPublishSendMailHandler),

    get_redirect_route(
        r'%s/<comma_separated_skill_ids>' % feconf.CONCEPT_CARD_DATA_URL_PREFIX,
        concept_card_viewer.ConceptCardDataHandler),
    get_redirect_route(
        r'%s/<question_id>' % feconf.QUESTION_SKILL_LINK_URL_PREFIX,
        question_editor.QuestionSkillLinkHandler),
    get_redirect_route(
        r'%s/<comma_separated_skill_ids>' % feconf.SKILL_DATA_URL_PREFIX,
        skill_editor.SkillDataHandler),
    get_redirect_route(
        r'%s' % feconf.FETCH_SKILLS_URL_PREFIX,
        skill_editor.FetchSkillsHandler),
    get_redirect_route(
        r'%s/<skill_id>' % feconf.SKILL_EDITOR_URL_PREFIX,
        skill_editor.SkillEditorPage),
    get_redirect_route(
        r'%s/<skill_id>' % feconf.SKILL_EDITOR_DATA_URL_PREFIX,
        skill_editor.EditableSkillDataHandler),
    get_redirect_route(
        r'%s' % feconf.SKILL_MASTERY_DATA_URL,
        skill_mastery.SkillMasteryDataHandler),
    get_redirect_route(
        r'%s/<skill_id>' % feconf.SKILL_RIGHTS_URL_PREFIX,
        skill_editor.SkillRightsHandler),

    get_redirect_route(
        r'%s/<story_id>' % feconf.STORY_EDITOR_URL_PREFIX,
        story_editor.StoryEditorPage),
    get_redirect_route(
        r'%s/<story_id>' % feconf.STORY_EDITOR_DATA_URL_PREFIX,
        story_editor.EditableStoryDataHandler),
    get_redirect_route(
        r'%s/<story_id>' % feconf.STORY_PUBLISH_HANDLER,
        story_editor.StoryPublishHandler),
    get_redirect_route(
        r'%s/<story_id>' %
        feconf.VALIDATE_STORY_EXPLORATIONS_URL_PREFIX,
        story_editor.ValidateExplorationsHandler),

    get_redirect_route(
        '/classroom_page_status_handler', classroom.ClassroomPageStatusHandler),

    get_redirect_route(r'/emaildashboard', email_dashboard.EmailDashboardPage),
    get_redirect_route(
        r'/emaildashboarddatahandler',
        email_dashboard.EmailDashboardDataHandler),
    get_redirect_route(
        r'/querystatuscheck', email_dashboard.QueryStatusCheckHandler),
    get_redirect_route(
        r'/emaildashboardresult/<query_id>',
        email_dashboard.EmailDashboardResultPage),
    get_redirect_route(
        r'/emaildashboardcancelresult/<query_id>',
        email_dashboard.EmailDashboardCancelEmailHandler),
    get_redirect_route(
        r'/emaildashboardtestbulkemailhandler/<query_id>',
        email_dashboard.EmailDashboardTestBulkEmailHandler),
    get_redirect_route(
        r'%s' % feconf.EXPLORATION_METADATA_SEARCH_URL,
        collection_editor.ExplorationMetadataSearchHandler),
    get_redirect_route(
        r'/explorationdataextractionhandler', admin.DataExtractionQueryHandler),
    get_redirect_route(
        r'/senddummymailtoadminhandler', admin.SendDummyMailToAdminHandler),
    get_redirect_route(r'/updateusernamehandler', admin.UpdateUsernameHandler),
    get_redirect_route(r'/frontend_errors', FrontendErrorHandler),
    get_redirect_route(r'/logout', base.LogoutPage),

    get_redirect_route(
        r'%s/%s/<exploration_id>' % (
            feconf.IMPROVEMENTS_URL_PREFIX,
            constants.TASK_ENTITY_TYPE_EXPLORATION),
        improvements.ExplorationImprovementsHandler),
    get_redirect_route(
        r'%s/%s/<exploration_id>' % (
            feconf.IMPROVEMENTS_HISTORY_URL_PREFIX,
            constants.TASK_ENTITY_TYPE_EXPLORATION),
        improvements.ExplorationImprovementsHistoryHandler),
    get_redirect_route(
        r'%s/%s/<exploration_id>' % (
            feconf.IMPROVEMENTS_CONFIG_URL_PREFIX,
            constants.TASK_ENTITY_TYPE_EXPLORATION),
        improvements.ExplorationImprovementsConfigHandler),

    get_redirect_route(
        r'/issuesdatahandler/<exploration_id>', editor.FetchIssuesHandler),

    get_redirect_route(
        r'/ml/trainedclassifierhandler', classifier.TrainedClassifierHandler),
    get_redirect_route(
        r'/ml/nextjobhandler', classifier.NextJobHandler),

    get_redirect_route(
        r'/playthroughdatahandler/<exploration_id>/<playthrough_id>',
        editor.FetchPlaythroughHandler),

    get_redirect_route(
        r'/resolveissuehandler/<exploration_id>', editor.ResolveIssueHandler),

    get_redirect_route(
        r'%s' % feconf.CSRF_HANDLER_URL, base.CsrfTokenHandler),
<<<<<<< HEAD

    get_redirect_route(
        r'/featuregatinghandler', feature_gating.FeatureGatingHandler)
]
=======
>>>>>>> 54d4dc2d

    get_redirect_route(
        r'/learn/<classroom_url_fragment>', classroom.ClassroomPage),
]

# Adding redirects for topic landing pages.
for subject in feconf.AVAILABLE_LANDING_PAGES:
    for topic in feconf.AVAILABLE_LANDING_PAGES[subject]:
        URLS.append(
            get_redirect_route(
                r'/%s/%s' % (subject, topic),
                custom_landing_pages.TopicLandingPage))

# 404 error handler (Needs to be at the end of the URLS list).
URLS.append(get_redirect_route(r'/<:.*>', base.Error404Handler))

app = transaction_services.toplevel_wrapper(  # pylint: disable=invalid-name
    webapp2.WSGIApplication(URLS, debug=feconf.DEBUG))<|MERGE_RESOLUTION|>--- conflicted
+++ resolved
@@ -20,112 +20,6 @@
 import logging
 from constants import constants
 
-<<<<<<< HEAD
-ROOT_PATH = os.path.dirname(__file__)
-_PARENT_DIR = os.path.abspath(os.path.join(os.getcwd(), os.pardir))
-OPPIA_TOOLS_PATH = os.path.join(_PARENT_DIR, 'oppia_tools')
-
-# oppia_tools/ is available locally (in both dev and prod mode). However,
-# on the GAE production server, oppia_tools/ is not available, and the default
-# PIL third-party library is used instead.
-#
-# We cannot special-case this using DEV_MODE because it is possible to run
-# Oppia in production mode locally, where a built-in PIL won't be available.
-# Hence the check for oppia_tools instead.
-if os.path.isdir(OPPIA_TOOLS_PATH):
-    PIL_PATH = os.path.join(
-        OPPIA_TOOLS_PATH, 'Pillow-6.2.2')
-    if not os.path.isdir(PIL_PATH):
-        raise Exception('Invalid path for oppia_tools library: %s' % PIL_PATH)
-    sys.path.insert(0, PIL_PATH)
-
-THIRD_PARTY_LIBS = [
-    os.path.join(
-        ROOT_PATH, 'third_party', 'backports.functools_lru_cache-1.6.1'),
-    os.path.join(ROOT_PATH, 'third_party', 'beautifulsoup4-4.9.1'),
-    os.path.join(ROOT_PATH, 'third_party', 'bleach-3.1.5'),
-    os.path.join(ROOT_PATH, 'third_party', 'callbacks-0.3.0'),
-    os.path.join(ROOT_PATH, 'third_party', 'future-0.17.1'),
-    os.path.join(ROOT_PATH, 'third_party', 'gae-cloud-storage-1.9.22.1'),
-    os.path.join(ROOT_PATH, 'third_party', 'gae-mapreduce-1.9.22.0'),
-    os.path.join(ROOT_PATH, 'third_party', 'gae-pipeline-1.9.22.1'),
-    os.path.join(ROOT_PATH, 'third_party', 'graphy-1.0.0'),
-    os.path.join(ROOT_PATH, 'third_party', 'html5lib-python-1.1'),
-    os.path.join(ROOT_PATH, 'third_party', 'mutagen-1.43.0'),
-    os.path.join(ROOT_PATH, 'third_party', 'packaging-20.4'),
-    os.path.join(ROOT_PATH, 'third_party', 'pylatexenc-2.6'),
-    os.path.join(ROOT_PATH, 'third_party', 'simplejson-3.17.0'),
-    os.path.join(ROOT_PATH, 'third_party', 'six-1.15.0'),
-    os.path.join(ROOT_PATH, 'third_party', 'soupsieve-1.9.5'),
-    os.path.join(ROOT_PATH, 'third_party', 'webencodings-0.5.1'),
-]
-
-for lib_path in THIRD_PARTY_LIBS:
-    if not os.path.isdir(lib_path):
-        raise Exception('Invalid path for third_party library: %s' % lib_path)
-    sys.path.insert(0, lib_path)
-
-# The system path insertions above MUST be run before the imports below because
-# each of the imports below uses various third_party libraries in their
-# execution. During the import of a python module, the python interpreter also
-# loads imports specific to that module. For example, the acl_decorators module
-# imports backports.functools_lru_cache so importing acl_decorators will
-# automatically force the python interpreter to import backports as part of the
-# acl_decorators import execution. The system path setup above lets the python
-# compiler know where to look when these third_party imports occur.
-# As such, any imports of non system-standard modules should occur after the
-# third_party libraries are added to the system path.
-
-from core.controllers import acl_decorators # isort:skip   pylint: disable=wrong-import-position, wrong-import-order
-from core.controllers import admin # isort:skip   pylint: disable=wrong-import-position, wrong-import-order
-from core.controllers import base # isort:skip   pylint: disable=wrong-import-position, wrong-import-order
-from core.controllers import classifier # isort:skip   pylint: disable=wrong-import-position, wrong-import-order
-from core.controllers import classroom # isort:skip   pylint: disable=wrong-import-position, wrong-import-order
-from core.controllers import collection_editor # isort:skip   pylint: disable=wrong-import-position, wrong-import-order
-from core.controllers import collection_viewer # isort:skip   pylint: disable=wrong-import-position, wrong-import-order
-from core.controllers import community_dashboard # isort:skip   pylint: disable=wrong-import-position, wrong-import-order
-from core.controllers import concept_card_viewer # isort:skip   pylint: disable=wrong-import-position, wrong-import-order
-from core.controllers import creator_dashboard # isort:skip   pylint: disable=wrong-import-position, wrong-import-order
-from core.controllers import custom_landing_pages # isort:skip   pylint: disable=wrong-import-position, wrong-import-order
-from core.controllers import editor # isort:skip   pylint: disable=wrong-import-position, wrong-import-order
-from core.controllers import email_dashboard # isort:skip   pylint: disable=wrong-import-position, wrong-import-order
-from core.controllers import features # isort:skip   pylint: disable=wrong-import-position, wrong-import-order
-from core.controllers import feature_gating # isort:skip   pylint: disable=wrong-import-position, wrong-import-order
-from core.controllers import feedback # isort:skip   pylint: disable=wrong-import-position, wrong-import-order
-from core.controllers import improvements # isort:skip   pylint: disable=wrong-import-position, wrong-import-order
-from core.controllers import learner_dashboard # isort:skip   pylint: disable=wrong-import-position, wrong-import-order
-from core.controllers import learner_playlist # isort:skip   pylint: disable=wrong-import-position, wrong-import-order
-from core.controllers import library # isort:skip   pylint: disable=wrong-import-position, wrong-import-order
-from core.controllers import moderator # isort:skip   pylint: disable=wrong-import-position, wrong-import-order
-from core.controllers import pages # isort:skip   pylint: disable=wrong-import-position, wrong-import-order
-from core.controllers import practice_sessions # isort:skip   pylint: disable=wrong-import-position, wrong-import-order
-from core.controllers import profile # isort:skip   pylint: disable=wrong-import-position, wrong-import-order
-from core.controllers import question_editor # isort:skip   pylint: disable=wrong-import-position, wrong-import-order
-from core.controllers import questions_list # isort:skip   pylint: disable=wrong-import-position, wrong-import-order
-from core.controllers import reader # isort:skip   pylint: disable=wrong-import-position, wrong-import-order
-from core.controllers import recent_commits # isort:skip   pylint: disable=wrong-import-position, wrong-import-order
-from core.controllers import resources # isort:skip   pylint: disable=wrong-import-position, wrong-import-order
-from core.controllers import review_tests # isort:skip   pylint: disable=wrong-import-position, wrong-import-order
-from core.controllers import skill_editor # isort:skip   pylint: disable=wrong-import-position, wrong-import-order
-from core.controllers import skill_mastery # isort:skip   pylint: disable=wrong-import-position, wrong-import-order
-from core.controllers import story_editor # isort:skip   pylint: disable=wrong-import-position, wrong-import-order
-from core.controllers import story_viewer # isort:skip   pylint: disable=wrong-import-position, wrong-import-order
-from core.controllers import subscriptions # isort:skip   pylint: disable=wrong-import-position, wrong-import-order
-from core.controllers import subtopic_viewer # isort:skip   pylint: disable=wrong-import-position, wrong-import-order
-from core.controllers import suggestion # isort:skip   pylint: disable=wrong-import-position, wrong-import-order
-from core.controllers import topic_editor # isort:skip   pylint: disable=wrong-import-position, wrong-import-order
-from core.controllers import topic_viewer # isort:skip   pylint: disable=wrong-import-position, wrong-import-order
-from core.controllers import topics_and_skills_dashboard # isort:skip   pylint: disable=wrong-import-position, wrong-import-order
-from core.controllers import voice_artist # isort:skip   pylint: disable=wrong-import-position, wrong-import-order
-from core.domain import user_services # isort:skip   pylint: disable=wrong-import-position, wrong-import-order
-from core.platform import models # isort:skip   pylint: disable=wrong-import-position, wrong-import-order
-import feconf # isort:skip   pylint: disable=wrong-import-position, wrong-import-order
-
-from mapreduce import main as mapreduce_main # isort:skip   pylint: disable=wrong-import-position, wrong-import-order
-from mapreduce import parameters as mapreduce_parameters # isort:skip   pylint: disable=wrong-import-position, wrong-import-order
-import webapp2 # isort:skip   pylint: disable=wrong-import-position, wrong-import-order
-from webapp2_extras import routes # isort:skip   pylint: disable=wrong-import-position, wrong-import-order
-=======
 from core.controllers import acl_decorators
 from core.controllers import admin
 from core.controllers import base
@@ -139,6 +33,7 @@
 from core.controllers import custom_landing_pages
 from core.controllers import editor
 from core.controllers import email_dashboard
+from core.controllers import feature_gating
 from core.controllers import features
 from core.controllers import feedback
 from core.controllers import improvements
@@ -174,7 +69,6 @@
 from mapreduce import parameters as mapreduce_parameters
 import webapp2
 from webapp2_extras import routes
->>>>>>> 54d4dc2d
 
 
 current_user_services = models.Registry.import_current_user_services()
@@ -929,13 +823,9 @@
 
     get_redirect_route(
         r'%s' % feconf.CSRF_HANDLER_URL, base.CsrfTokenHandler),
-<<<<<<< HEAD
-
-    get_redirect_route(
-        r'/featuregatinghandler', feature_gating.FeatureGatingHandler)
-]
-=======
->>>>>>> 54d4dc2d
+
+    get_redirect_route(
+        r'/featuregatinghandler', feature_gating.FeatureGatingHandler),
 
     get_redirect_route(
         r'/learn/<classroom_url_fragment>', classroom.ClassroomPage),
