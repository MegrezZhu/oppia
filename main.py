# Copyright 2014 The Oppia Authors. All Rights Reserved.
#
# Licensed under the Apache License, Version 2.0 (the "License");
# you may not use this file except in compliance with the License.
# You may obtain a copy of the License at
#
#      http://www.apache.org/licenses/LICENSE-2.0
#
# Unless required by applicable law or agreed to in writing, software
# distributed under the License is distributed on an "AS-IS" BASIS,
# WITHOUT WARRANTIES OR CONDITIONS OF ANY KIND, either express or implied.
# See the License for the specific language governing permissions and
# limitations under the License.

"""URL routing definitions, and some basic error/warmup handlers."""

from __future__ import absolute_import  # pylint: disable=import-only-modules
from __future__ import unicode_literals  # pylint: disable=import-only-modules

import logging
from constants import constants

from core.controllers import acl_decorators
from core.controllers import admin
from core.controllers import base
from core.controllers import classifier
from core.controllers import classroom
from core.controllers import collection_editor
from core.controllers import collection_viewer
from core.controllers import concept_card_viewer
from core.controllers import contributor_dashboard
from core.controllers import creator_dashboard
from core.controllers import custom_landing_pages
from core.controllers import editor
from core.controllers import email_dashboard
from core.controllers import features
from core.controllers import feedback
from core.controllers import improvements
from core.controllers import learner_dashboard
from core.controllers import learner_playlist
from core.controllers import library
from core.controllers import moderator
from core.controllers import pages
from core.controllers import platform_feature
from core.controllers import practice_sessions
from core.controllers import profile
from core.controllers import question_editor
from core.controllers import questions_list
from core.controllers import reader
from core.controllers import recent_commits
from core.controllers import resources
from core.controllers import review_tests
from core.controllers import skill_editor
from core.controllers import skill_mastery
from core.controllers import story_editor
from core.controllers import story_viewer
from core.controllers import subscriptions
from core.controllers import subtopic_viewer
from core.controllers import suggestion
from core.controllers import topic_editor
from core.controllers import topic_viewer
from core.controllers import topics_and_skills_dashboard
from core.controllers import voice_artist
from core.domain import user_services
from core.platform import models
import feconf

from mapreduce import main as mapreduce_main
from mapreduce import parameters as mapreduce_parameters
import webapp2
from webapp2_extras import routes


current_user_services = models.Registry.import_current_user_services()
transaction_services = models.Registry.import_transaction_services()


class FrontendErrorHandler(base.BaseHandler):
    """Handles errors arising from the frontend."""

    REQUIRE_PAYLOAD_CSRF_CHECK = False

    @acl_decorators.open_access
    def post(self):
        """Records errors reported by the frontend."""
        logging.error('Frontend error: %s' % self.payload.get('error'))
        self.render_json(self.values)


class WarmupPage(base.BaseHandler):
    """Handles warmup requests."""

    @acl_decorators.open_access
    def get(self):
        """Handles GET warmup requests."""
        pass


class HomePageRedirectPage(base.BaseHandler):
    """When a request is made to '/', check the user's login status, and
    redirect them appropriately.
    """

    @acl_decorators.open_access
    def get(self):
        if self.user_id and user_services.has_fully_registered_account(
                self.user_id):
            user_settings = user_services.get_user_settings(
                self.user_id)
            default_dashboard = user_settings.default_dashboard
            if default_dashboard == constants.DASHBOARD_TYPE_CREATOR:
                self.redirect(feconf.CREATOR_DASHBOARD_URL)
            else:
                self.redirect(feconf.LEARNER_DASHBOARD_URL)
        else:
            self.render_template('splash-page.mainpage.html')


class SplashRedirectPage(base.BaseHandler):
    """Redirect the old splash URL, '/splash' to the new one, '/'."""

    @acl_decorators.open_access
    def get(self):
        self.redirect('/')


def get_redirect_route(regex_route, handler, defaults=None):
    """Returns a route that redirects /foo/ to /foo.

    Warning: this method strips off parameters after the trailing slash. URLs
    with parameters should be formulated without the trailing slash.

    Args:
        regex_route: unicode. A raw string representing a route.
        handler: BaseHandler. A callable to handle the route.
        defaults: dict. Optional defaults parameter to be passed
            into the RedirectRoute object.

    Returns:
        RedirectRoute. A RedirectRoute object for redirects.
    """
    if defaults is None:
        defaults = {}
    name = regex_route.replace('/', '_')
    return routes.RedirectRoute(
        regex_route, handler, name, strict_slash=True, defaults=defaults)


def authorization_wrapper(self, *args, **kwargs):
    """This request handler wrapper only admits internal requests from
    taskqueue workers. If the request is invalid, it leads to a 403 Error page.
    """
    # Internal requests should have an "X-AppEngine-TaskName" header
    # (see cloud.google.com/appengine/docs/standard/python/taskqueue/push/).
    if 'X-AppEngine-TaskName' not in self.request.headers:
        self.response.out.write('Forbidden')
        self.response.set_status(403)
        return
    self.real_dispatch(*args, **kwargs)


def ui_access_wrapper(self, *args, **kwargs):
    """This request handler wrapper directly serves UI pages
    for MapReduce dashboards.
    """
    self.real_dispatch(*args, **kwargs)


MAPREDUCE_HANDLERS = []

for path, handler_class in mapreduce_main.create_handlers_map():
    if path.startswith('.*/pipeline'):
        if 'pipeline/rpc/' in path or path == '.*/pipeline(/.+)':
            path = path.replace('.*/pipeline', '/mapreduce/ui/pipeline')
        else:
            path = path.replace('.*/pipeline', '/mapreduce/worker/pipeline')
    else:
        if '_callback' in path:
            path = path.replace('.*', '/mapreduce/worker', 1)
        elif '/list_configs' in path:
            continue
        else:
            path = path.replace('.*', '/mapreduce/ui', 1)

    if '/ui/' in path or path.endswith('/ui'):
        if (hasattr(handler_class, 'dispatch') and
                not hasattr(handler_class, 'real_dispatch')):
            handler_class.real_dispatch = handler_class.dispatch
            handler_class.dispatch = ui_access_wrapper
        MAPREDUCE_HANDLERS.append((path, handler_class))
    else:
        if (hasattr(handler_class, 'dispatch') and
                not hasattr(handler_class, 'real_dispatch')):
            handler_class.real_dispatch = handler_class.dispatch
            handler_class.dispatch = authorization_wrapper
        MAPREDUCE_HANDLERS.append((path, handler_class))

# Tell map/reduce internals that this is now the base path to use.
mapreduce_parameters.config.BASE_PATH = '/mapreduce/worker'

# Register the URLs with the classes responsible for handling them.
URLS = MAPREDUCE_HANDLERS + [
    get_redirect_route(r'/_ah/warmup', WarmupPage),
    get_redirect_route(r'/', HomePageRedirectPage),
    get_redirect_route(r'/splash', SplashRedirectPage),

    get_redirect_route(r'/foundation', pages.FoundationRedirectPage),
    get_redirect_route(r'/credits', pages.AboutRedirectPage),
    get_redirect_route(r'/participate', pages.TeachRedirectPage),
    get_redirect_route(r'/site_guidelines', pages.TeachRedirectPage),
    get_redirect_route(r'/console_errors', pages.ConsoleErrorPage),

    get_redirect_route(r'/forum', pages.ForumRedirectPage),

    get_redirect_route(r'%s' % feconf.ADMIN_URL, admin.AdminPage),
    get_redirect_route(r'/adminhandler', admin.AdminHandler),
    get_redirect_route(r'/adminrolehandler', admin.AdminRoleHandler),
    get_redirect_route(
        r'/memorycacheadminhandler', admin.MemoryCacheAdminHandler),
    get_redirect_route(
        r'/explorationslatexsvghandler', admin.ExplorationsLatexSvgHandler),
    get_redirect_route(
        r'/suggestionslatexsvghandler', admin.SuggestionsLatexSvgHandler),
    get_redirect_route(r'/adminjoboutput', admin.AdminJobOutputHandler),
    get_redirect_route(
        r'/admintopicscsvdownloadhandler',
        admin.AdminTopicsCsvFileDownloader),
    get_redirect_route(
        r'/addcontributionreviewerhandler',
        admin.AddContributionReviewerHandler),
    get_redirect_route(
        r'/removecontributionreviewerhandler',
        admin.RemoveContributionReviewerHandler),
    get_redirect_route(
        r'/getcontributionreviewershandler',
        admin.ContributionReviewersListHandler),
    get_redirect_route(
        r'/contributionreviewerrightsdatahandler',
        admin.ContributionReviewerRightsDataHandler),
    get_redirect_route(
        r'%s' % feconf.CONTRIBUTOR_DASHBOARD_URL,
        contributor_dashboard.ContributorDashboardPage),

    get_redirect_route(
        '/notifications_dashboard',
        creator_dashboard.OldNotificationsDashboardRedirectPage),
    get_redirect_route(
        '/contributor_dashboard',
        creator_dashboard.OldContributorDashboardRedirectPage),
    get_redirect_route(
        feconf.NOTIFICATIONS_DASHBOARD_URL,
        creator_dashboard.NotificationsDashboardPage),
    get_redirect_route(
        r'/notificationsdashboardhandler/data',
        creator_dashboard.NotificationsDashboardHandler),
    get_redirect_route(
        r'/notificationshandler', creator_dashboard.NotificationsHandler),
    get_redirect_route(
        '/creator_dashboard',
        creator_dashboard.OldCreatorDashboardRedirectPage),
    get_redirect_route(
        r'%s' % feconf.CREATOR_DASHBOARD_URL,
        creator_dashboard.CreatorDashboardPage),
    get_redirect_route(
        r'%s' % feconf.CREATOR_DASHBOARD_DATA_URL,
        creator_dashboard.CreatorDashboardHandler),
    get_redirect_route(
        r'%s' % feconf.NEW_EXPLORATION_URL,
        creator_dashboard.NewExplorationHandler),
    get_redirect_route(
        r'%s' % feconf.NEW_COLLECTION_URL,
        creator_dashboard.NewCollectionHandler),
    get_redirect_route(
        r'%s' % feconf.FRACTIONS_LANDING_PAGE_URL,
        custom_landing_pages.FractionLandingRedirectPage),
    get_redirect_route(
        r'/learn/maths/<topic>', custom_landing_pages.TopicLandingRedirectPage),
    get_redirect_route(
        r'%s/<opportunity_type>' % feconf.CONTRIBUTOR_OPPORTUNITIES_DATA_URL,
        contributor_dashboard.ContributionOpportunitiesHandler),
    get_redirect_route(
        r'/gettranslatabletexthandler',
        contributor_dashboard.TranslatableTextHandler),
    get_redirect_route(
        r'/usercontributionrightsdatahandler',
        contributor_dashboard.UserContributionRightsDataHandler),
    get_redirect_route(
        r'/retrivefeaturedtranslationlanguages',
        contributor_dashboard.FeaturedTranslationLanguagesHandler),
    get_redirect_route(
        r'%s' % feconf.NEW_SKILL_URL,
        topics_and_skills_dashboard.NewSkillHandler),
    get_redirect_route(
        r'%s' % feconf.NEW_QUESTION_URL,
        question_editor.QuestionCreationHandler),
    get_redirect_route(
        r'%s/<comma_separated_skill_ids>' % feconf.QUESTIONS_LIST_URL_PREFIX,
        questions_list.QuestionsListHandler),
    get_redirect_route(
        r'%s/<comma_separated_skill_ids>' % feconf.QUESTION_COUNT_URL_PREFIX,
        questions_list.QuestionCountDataHandler),
    get_redirect_route(
        r'%s/practice/session' % feconf.TOPIC_VIEWER_URL_PREFIX,
        practice_sessions.PracticeSessionsPage),
    get_redirect_route(
        r'%s/<classroom_url_fragment>/<topic_url_fragment>' %
        feconf.PRACTICE_SESSION_DATA_URL_PREFIX,
        practice_sessions.PracticeSessionsPageDataHandler),
    get_redirect_route(
        r'%s/<classroom_url_fragment>/<topic_url_fragment>'
        r'/<story_url_fragment>' % feconf.REVIEW_TEST_DATA_URL_PREFIX,
        review_tests.ReviewTestsPageDataHandler),
    get_redirect_route(
        r'%s/review-test/<story_url_fragment>'
        % feconf.TOPIC_VIEWER_URL_PREFIX,
        review_tests.ReviewTestsPage),
    get_redirect_route(
        r'%s/<classroom_url_fragment>/<topic_url_fragment>'
        r'/<story_url_fragment>' % feconf.STORY_DATA_HANDLER,
        story_viewer.StoryPageDataHandler),
    get_redirect_route(
        r'%s/<story_url_fragment>' % feconf.STORY_URL_FRAGMENT_HANDLER,
        story_editor.StoryUrlFragmentHandler),
    get_redirect_route(
        r'%s/<topic_name>' % feconf.TOPIC_NAME_HANDLER,
        topic_editor.TopicNameHandler),
    get_redirect_route(
        r'%s/<topic_url_fragment>' % feconf.TOPIC_URL_FRAGMENT_HANDLER,
        topic_editor.TopicUrlFragmentHandler),
    get_redirect_route(
        r'%s/story' % feconf.TOPIC_VIEWER_URL_PREFIX,
        topic_viewer.TopicViewerPage),
    get_redirect_route(
        r'%s/story/<story_url_fragment>' % feconf.TOPIC_VIEWER_URL_PREFIX,
        story_viewer.StoryPage),
    get_redirect_route(
        r'%s/<classroom_url_fragment>/<topic_url_fragment>'
        r'/<story_url_fragment>/<node_id>' % feconf.STORY_PROGRESS_URL_PREFIX,
        story_viewer.StoryProgressHandler),
    get_redirect_route(
        r'%s/<classroom_url_fragment>/<topic_url_fragment>'
        r'/<subtopic_url_fragment>' % feconf.SUBTOPIC_DATA_HANDLER,
        subtopic_viewer.SubtopicPageDataHandler),
    get_redirect_route(
        r'%s/revision' % feconf.TOPIC_VIEWER_URL_PREFIX,
        topic_viewer.TopicViewerPage),
    get_redirect_route(
        r'%s/revision/<subtopic_url_fragment>' %
        feconf.TOPIC_VIEWER_URL_PREFIX, subtopic_viewer.SubtopicViewerPage),
    get_redirect_route(
        r'%s/<topic_id>' % feconf.TOPIC_EDITOR_STORY_URL,
        topic_editor.TopicEditorStoryHandler),
    get_redirect_route(
        r'%s' % feconf.TOPIC_VIEWER_URL_PREFIX,
        topic_viewer.TopicViewerPage),
    get_redirect_route(
        r'%s/practice' % feconf.TOPIC_VIEWER_URL_PREFIX,
        topic_viewer.TopicViewerPage),
    get_redirect_route(
        r'%s/<classroom_url_fragment>/<topic_url_fragment>'
        % feconf.TOPIC_DATA_HANDLER,
        topic_viewer.TopicPageDataHandler),
    get_redirect_route(
        r'%s/<classroom_url_fragment>' % feconf.CLASSROOM_DATA_HANDLER,
        classroom.ClassroomDataHandler),
    get_redirect_route(
        r'%s' % feconf.NEW_TOPIC_URL,
        topics_and_skills_dashboard.NewTopicHandler),
    get_redirect_route(
        r'%s' % feconf.UPLOAD_EXPLORATION_URL,
        creator_dashboard.UploadExplorationHandler),
    get_redirect_route(
        '/learner_dashboard',
        learner_dashboard.OldLearnerDashboardRedirectPage),
    get_redirect_route(
        r'%s' % feconf.LEARNER_DASHBOARD_URL,
        learner_dashboard.LearnerDashboardPage),
    get_redirect_route(
        r'%s' % feconf.LEARNER_DASHBOARD_DATA_URL,
        learner_dashboard.LearnerDashboardHandler),
    get_redirect_route(
        r'%s' % feconf.LEARNER_DASHBOARD_IDS_DATA_URL,
        learner_dashboard.LearnerDashboardIdsHandler),
    get_redirect_route(
        r'%s/<thread_id>' %
        feconf.LEARNER_DASHBOARD_FEEDBACK_THREAD_DATA_URL,
        learner_dashboard.LearnerDashboardFeedbackThreadHandler),
    get_redirect_route(
        r'%s' % feconf.TOPICS_AND_SKILLS_DASHBOARD_URL,
        topics_and_skills_dashboard.TopicsAndSkillsDashboardPage),
    get_redirect_route(
        r'%s' % feconf.MERGE_SKILLS_URL,
        topics_and_skills_dashboard.MergeSkillHandler),
    get_redirect_route(
        r'%s' % feconf.TOPICS_AND_SKILLS_DASHBOARD_DATA_URL,
        topics_and_skills_dashboard.TopicsAndSkillsDashboardPageDataHandler),
    get_redirect_route(
        r'%s/<skill_id>' % feconf.UNASSIGN_SKILL_DATA_HANDLER_URL,
        topics_and_skills_dashboard.TopicAssignmentsHandler),
    get_redirect_route(
        r'%s' % feconf.SKILL_DASHBOARD_DATA_URL,
        topics_and_skills_dashboard.SkillsDashboardPageDataHandler),

    get_redirect_route(
        r'%s/<activity_type>/<activity_id>' %
        feconf.LEARNER_INCOMPLETE_ACTIVITY_DATA_URL,
        reader.LearnerIncompleteActivityHandler),

    get_redirect_route(
        r'%s/<activity_type>/<activity_id>' % feconf.LEARNER_PLAYLIST_DATA_URL,
        learner_playlist.LearnerPlaylistHandler),

    get_redirect_route(
        r'/assetsdevhandler/<page_context>/<page_identifier>/'
        'assets/<asset_type:(image|audio|thumbnail)>/<encoded_filename>',
        resources.AssetDevHandler),
    get_redirect_route(
        r'/value_generator_handler/<generator_id>',
        resources.ValueGeneratorHandler),
    get_redirect_route(r'/promo_bar_handler', resources.PromoBarHandler),
    get_redirect_route(
        r'%s' % feconf.CUSTOM_PARENTS_LANDING_PAGE_URL,
        custom_landing_pages.StewardsLandingPage),
    get_redirect_route(
        r'%s' % feconf.CUSTOM_PARTNERS_LANDING_PAGE_URL,
        custom_landing_pages.StewardsLandingPage),
    get_redirect_route(
        r'%s' % feconf.CUSTOM_NONPROFITS_LANDING_PAGE_URL,
        custom_landing_pages.StewardsLandingPage),
    get_redirect_route(
        r'%s' % feconf.CUSTOM_TEACHERS_LANDING_PAGE_URL,
        custom_landing_pages.StewardsLandingPage),
    get_redirect_route(
        r'%s' % feconf.CUSTOM_VOLUNTEERS_LANDING_PAGE_URL,
        custom_landing_pages.StewardsLandingPage),

    get_redirect_route('/library', library.OldLibraryRedirectPage),
    get_redirect_route(
        r'%s' % feconf.LIBRARY_INDEX_URL, library.LibraryPage),
    get_redirect_route(
        r'%s' % feconf.LIBRARY_INDEX_DATA_URL, library.LibraryIndexHandler),
    get_redirect_route(
        r'%s' % feconf.LIBRARY_RECENTLY_PUBLISHED_URL,
        library.LibraryGroupPage),
    get_redirect_route(
        r'%s' % feconf.LIBRARY_TOP_RATED_URL, library.LibraryGroupPage),
    get_redirect_route(
        r'%s' % feconf.LIBRARY_GROUP_DATA_URL,
        library.LibraryGroupIndexHandler),
    get_redirect_route(r'%s' % feconf.LIBRARY_SEARCH_URL, library.LibraryPage),
    get_redirect_route(
        r'%s' % feconf.LIBRARY_SEARCH_DATA_URL, library.SearchHandler),
    get_redirect_route(r'/gallery', library.LibraryRedirectPage),
    get_redirect_route(r'/contribute', library.LibraryRedirectPage),
    get_redirect_route(r'/learn', library.LibraryRedirectPage),
    get_redirect_route(r'/playtest', library.LibraryRedirectPage),
    get_redirect_route(
        feconf.EXPLORATION_SUMMARIES_DATA_URL,
        library.ExplorationSummariesHandler),
    get_redirect_route(
        feconf.COLLECTION_SUMMARIES_DATA_URL,
        library.CollectionSummariesHandler),

    get_redirect_route(r'/profile/<username>', profile.ProfilePage),
    get_redirect_route(
        r'/profilehandler/data/<username>', profile.ProfileHandler),
    get_redirect_route(feconf.PREFERENCES_URL, profile.PreferencesPage),
    get_redirect_route(
        feconf.PREFERENCES_DATA_URL, profile.PreferencesHandler),
    get_redirect_route(
        r'/preferenceshandler/profile_picture', profile.ProfilePictureHandler),
    get_redirect_route(
        r'/preferenceshandler/profile_picture_by_username/<username>',
        profile.ProfilePictureHandlerByUsernameHandler),
    get_redirect_route(r'%s' % feconf.SIGNUP_URL, profile.SignupPage),
    get_redirect_route(r'%s' % feconf.SIGNUP_DATA_URL, profile.SignupHandler),
    get_redirect_route(feconf.DELETE_ACCOUNT_URL, profile.DeleteAccountPage),
    get_redirect_route(
        feconf.DELETE_ACCOUNT_HANDLER_URL, profile.DeleteAccountHandler),
    get_redirect_route(
        feconf.EXPORT_ACCOUNT_HANDLER_URL, profile.ExportAccountHandler),
    get_redirect_route(
        feconf.PENDING_ACCOUNT_DELETION_URL,
        profile.PendingAccountDeletionPage),
    get_redirect_route(
        r'%s' % feconf.USERNAME_CHECK_DATA_URL, profile.UsernameCheckHandler),
    get_redirect_route(
        r'%s' % feconf.SITE_LANGUAGE_DATA_URL, profile.SiteLanguageHandler),
    get_redirect_route(r'/userinfohandler', profile.UserInfoHandler),
    get_redirect_route(r'/url_handler', profile.UrlHandler),
    get_redirect_route(r'/moderator', moderator.ModeratorPage),
    get_redirect_route(
        r'/moderatorhandler/featured', moderator.FeaturedActivitiesHandler),
    get_redirect_route(
        r'/moderatorhandler/email_draft', moderator.EmailDraftHandler),

    get_redirect_route(
        r'%s/<exploration_id>' % feconf.EXPLORATION_URL_PREFIX,
        reader.ExplorationPage),
    get_redirect_route(
        r'%s/<exploration_id>' % feconf.EXPLORATION_URL_EMBED_PREFIX,
        reader.ExplorationEmbedPage),
    get_redirect_route(
        r'%s/<exploration_id>' % feconf.EXPLORATION_INIT_URL_PREFIX,
        reader.ExplorationHandler),
    get_redirect_route(
        r'%s/<exploration_id>' % feconf.EXPLORATION_PRETESTS_URL_PREFIX,
        reader.PretestHandler),
    get_redirect_route(
        r'%s/<exploration_id>' % feconf.EXPLORATION_FEATURES_PREFIX,
        features.ExplorationFeaturesHandler),
    get_redirect_route(
        '/explorehandler/exploration_start_event/<exploration_id>',
        reader.ExplorationStartEventHandler),
    get_redirect_route(
        '/explorehandler/exploration_actual_start_event/<exploration_id>',
        reader.ExplorationActualStartEventHandler),
    get_redirect_route(
        '/explorehandler/solution_hit_event/<exploration_id>',
        reader.SolutionHitEventHandler),
    get_redirect_route(
        r'/explorehandler/state_hit_event/<exploration_id>',
        reader.StateHitEventHandler),
    get_redirect_route(
        r'/explorehandler/state_complete_event/<exploration_id>',
        reader.StateCompleteEventHandler),
    get_redirect_route(
        r'/explorehandler/leave_for_refresher_exp_event/<exploration_id>',
        reader.LeaveForRefresherExpEventHandler),
    get_redirect_route(
        r'/explorehandler/answer_submitted_event/<exploration_id>',
        reader.AnswerSubmittedEventHandler),
    get_redirect_route(
        r'/explorehandler/give_feedback/<exploration_id>',
        reader.ReaderFeedbackHandler),
    get_redirect_route(
        r'/explorehandler/exploration_complete_event/<exploration_id>',
        reader.ExplorationCompleteEventHandler),
    get_redirect_route(
        r'/explorehandler/exploration_maybe_leave_event/<exploration_id>',
        reader.ExplorationMaybeLeaveHandler),
    get_redirect_route(
        r'/explorehandler/stats_events/<exploration_id>',
        reader.StatsEventsHandler),
    get_redirect_route(
        r'/explorehandler/store_playthrough/<exploration_id>',
        reader.StorePlaythroughHandler),
    get_redirect_route(
        r'/explorehandler/rating/<exploration_id>', reader.RatingHandler),
    get_redirect_route(
        r'/explorehandler/recommendations/<exploration_id>',
        reader.RecommendationsHandler),
    get_redirect_route(
        r'%s/<entity_type>/<entity_id>' % (
            feconf.LEARNER_ANSWER_DETAILS_SUBMIT_URL),
        reader.LearnerAnswerDetailsSubmissionHandler),

    get_redirect_route(
        r'%s/<question_id>' % feconf.QUESTION_EDITOR_DATA_URL_PREFIX,
        question_editor.EditableQuestionDataHandler),

    get_redirect_route(
        r'%s/<exploration_id>' % feconf.EDITOR_URL_PREFIX,
        editor.ExplorationPage),
    get_redirect_route(
        r'%s/<exploration_id>' % feconf.EXPLORATION_DATA_PREFIX,
        editor.ExplorationHandler),
    get_redirect_route(
        r'/createhandler/download/<exploration_id>',
        editor.ExplorationFileDownloader),
    get_redirect_route(
        r'/createhandler/imageupload/<entity_type>/<entity_id>',
        editor.ImageUploadHandler),
    get_redirect_route(
        r'/createhandler/audioupload/<exploration_id>',
        voice_artist.AudioUploadHandler),
    get_redirect_route(
        r'/createhandler/state_yaml/<exploration_id>',
        editor.StateYamlHandler),
    get_redirect_route(
        r'/createhandler/revert/<exploration_id>',
        editor.ExplorationRevertHandler),
    get_redirect_route(
        r'%s/<exploration_id>' % feconf.EXPLORATION_RIGHTS_PREFIX,
        editor.ExplorationRightsHandler),
    get_redirect_route(
        r'%s/<exploration_id>' % feconf.USER_PERMISSIONS_URL_PREFIX,
        editor.UserExplorationPermissionsHandler),
    get_redirect_route(
        r'%s/<exploration_id>' % feconf.EXPLORATION_STATUS_PREFIX,
        editor.ExplorationStatusHandler),
    get_redirect_route(
        r'/createhandler/moderatorrights/<exploration_id>',
        editor.ExplorationModeratorRightsHandler),
    get_redirect_route(
        r'%s/<exploration_id>' % feconf.USER_EXPLORATION_EMAILS_PREFIX,
        editor.UserExplorationEmailsHandler),
    get_redirect_route(
        r'/createhandler/snapshots/<exploration_id>',
        editor.ExplorationSnapshotsHandler),
    get_redirect_route(
        r'/createhandler/statistics/<exploration_id>',
        editor.ExplorationStatisticsHandler),
    get_redirect_route(
        r'/createhandler/state_interaction_stats/<exploration_id>/<escaped_state_name>',  # pylint: disable=line-too-long
        editor.StateInteractionStatsHandler),
    get_redirect_route(
        r'%s/<exploration_id>' % feconf.EXPLORATION_STATE_ANSWER_STATS_PREFIX,
        editor.StateAnswerStatisticsHandler),
    get_redirect_route(
        r'/createhandler/started_tutorial_event/<exploration_id>',
        editor.StartedTutorialEventHandler),
    get_redirect_route(
        r'/createhandler/started_translation_tutorial_event/<exploration_id>',
        voice_artist.StartedTranslationTutorialEventHandler),
    get_redirect_route(
        r'/createhandler/autosave_draft/<exploration_id>',
        editor.EditorAutosaveHandler),
    get_redirect_route(
        r'/createhandler/get_top_unresolved_answers/<exploration_id>',
        editor.TopUnresolvedAnswersHandler),
    get_redirect_route(
        r'%s/<entity_type>/<entity_id>' %
        feconf.LEARNER_ANSWER_INFO_HANDLER_URL,
        editor.LearnerAnswerInfoHandler),

    get_redirect_route(
        r'%s' % feconf.RECENT_COMMITS_DATA_URL,
        recent_commits.RecentCommitsHandler),
    get_redirect_route(
        r'%s' % feconf.RECENT_FEEDBACK_MESSAGES_DATA_URL,
        feedback.RecentFeedbackMessagesHandler),

    get_redirect_route(
        r'%s/<thread_id>' % feconf.FEEDBACK_THREAD_VIEW_EVENT_URL,
        feedback.FeedbackThreadViewEventHandler),
    get_redirect_route(
        r'%s/<exploration_id>' % feconf.FEEDBACK_THREADLIST_URL_PREFIX,
        feedback.ThreadListHandler),
    get_redirect_route(
        r'%s/<topic_id>' % feconf.FEEDBACK_THREADLIST_URL_PREFIX_FOR_TOPICS,
        feedback.ThreadListHandlerForTopicsHandler),
    get_redirect_route(
        r'%s/<thread_id>' % feconf.FEEDBACK_THREAD_URL_PREFIX,
        feedback.ThreadHandler),
    get_redirect_route(
        r'%s/<exploration_id>' % feconf.FEEDBACK_STATS_URL_PREFIX,
        feedback.FeedbackStatsHandler),
    get_redirect_route(
        r'%s/' % feconf.SUGGESTION_URL_PREFIX,
        suggestion.SuggestionHandler),
    get_redirect_route(
        r'%s' % feconf.QUESTIONS_URL_PREFIX,
        reader.QuestionPlayerHandler),
    get_redirect_route(
        r'%s/exploration/<target_id>/<suggestion_id>' %
        feconf.SUGGESTION_ACTION_URL_PREFIX,
        suggestion.SuggestionToExplorationActionHandler),
    get_redirect_route(
        r'%s/resubmit/<suggestion_id>' % feconf.SUGGESTION_ACTION_URL_PREFIX,
        suggestion.ResubmitSuggestionHandler),
    get_redirect_route(
        r'%s/skill/<target_id>/<suggestion_id>' %
        feconf.SUGGESTION_ACTION_URL_PREFIX,
        suggestion.SuggestionToSkillActionHandler),
    get_redirect_route(
        r'%s' % feconf.SUGGESTION_LIST_URL_PREFIX,
        suggestion.SuggestionListHandler),
    get_redirect_route(
        r'/getreviewablesuggestions/<target_type>/<suggestion_type>',
        suggestion.ReviewableSuggestionsHandler),
    get_redirect_route(
        r'/getsubmittedsuggestions/<target_type>/<suggestion_type>',
        suggestion.UserSubmittedSuggestionsHandler),
    get_redirect_route(
        r'%s' % feconf.SUBSCRIBE_URL_PREFIX,
        subscriptions.SubscribeHandler),
    get_redirect_route(
        r'%s' % feconf.UNSUBSCRIBE_URL_PREFIX,
        subscriptions.UnsubscribeHandler),
    get_redirect_route(
        r'%s/<exploration_id>' % feconf.FLAG_EXPLORATION_URL_PREFIX,
        reader.FlagExplorationHandler),
    get_redirect_route(
        r'%s/<collection_id>' % feconf.COLLECTION_URL_PREFIX,
        collection_viewer.CollectionPage),
    get_redirect_route(
        r'%s/<collection_id>' % feconf.COLLECTION_DATA_URL_PREFIX,
        collection_viewer.CollectionDataHandler),

    get_redirect_route(
        r'%s/<collection_id>' % feconf.COLLECTION_EDITOR_URL_PREFIX,
        collection_editor.CollectionEditorPage),
    get_redirect_route(
        r'%s/<collection_id>' % feconf.COLLECTION_EDITOR_DATA_URL_PREFIX,
        collection_editor.EditableCollectionDataHandler),
    get_redirect_route(
        r'%s/<collection_id>' % feconf.COLLECTION_RIGHTS_PREFIX,
        collection_editor.CollectionRightsHandler),
    get_redirect_route(
        r'%s/<collection_id>' % feconf.COLLECTION_PUBLISH_PREFIX,
        collection_editor.CollectionPublishHandler),
    get_redirect_route(
        r'%s/<collection_id>' % feconf.COLLECTION_UNPUBLISH_PREFIX,
        collection_editor.CollectionUnpublishHandler),

    get_redirect_route(
        r'%s/<topic_id>' % feconf.TOPIC_EDITOR_URL_PREFIX,
        topic_editor.TopicEditorPage),
    get_redirect_route(
        r'%s/<topic_id>' % feconf.TOPIC_EDITOR_DATA_URL_PREFIX,
        topic_editor.EditableTopicDataHandler),
    get_redirect_route(
        r'%s/<topic_id>/<subtopic_id>' %
        feconf.SUBTOPIC_PAGE_EDITOR_DATA_URL_PREFIX,
        topic_editor.EditableSubtopicPageDataHandler),
    get_redirect_route(
        r'%s/<topic_id>' % feconf.TOPIC_RIGHTS_URL_PREFIX,
        topic_editor.TopicRightsHandler),
    get_redirect_route(
        r'%s/<topic_id>' % feconf.TOPIC_STATUS_URL_PREFIX,
        topic_editor.TopicPublishHandler),
    get_redirect_route(
        r'%s/<topic_id>' % feconf.TOPIC_SEND_MAIL_URL_PREFIX,
        topic_editor.TopicPublishSendMailHandler),

    get_redirect_route(
        r'%s/<comma_separated_skill_ids>' % feconf.CONCEPT_CARD_DATA_URL_PREFIX,
        concept_card_viewer.ConceptCardDataHandler),
    get_redirect_route(
        r'%s/<question_id>' % feconf.QUESTION_SKILL_LINK_URL_PREFIX,
        question_editor.QuestionSkillLinkHandler),
    get_redirect_route(
        r'%s/<comma_separated_skill_ids>' % feconf.SKILL_DATA_URL_PREFIX,
        skill_editor.SkillDataHandler),
    get_redirect_route(
        r'%s' % feconf.FETCH_SKILLS_URL_PREFIX,
        skill_editor.FetchSkillsHandler),
    get_redirect_route(
        r'%s/<skill_id>' % feconf.SKILL_EDITOR_URL_PREFIX,
        skill_editor.SkillEditorPage),
    get_redirect_route(
        r'%s/<skill_id>' % feconf.SKILL_EDITOR_DATA_URL_PREFIX,
        skill_editor.EditableSkillDataHandler),
    get_redirect_route(
        r'%s' % feconf.SKILL_MASTERY_DATA_URL,
        skill_mastery.SkillMasteryDataHandler),
    get_redirect_route(
        r'%s/<skill_id>' % feconf.SKILL_RIGHTS_URL_PREFIX,
        skill_editor.SkillRightsHandler),

    get_redirect_route(
        r'%s/<story_id>' % feconf.STORY_EDITOR_URL_PREFIX,
        story_editor.StoryEditorPage),
    get_redirect_route(
        r'%s/<story_id>' % feconf.STORY_EDITOR_DATA_URL_PREFIX,
        story_editor.EditableStoryDataHandler),
    get_redirect_route(
        r'%s/<story_id>' % feconf.STORY_PUBLISH_HANDLER,
        story_editor.StoryPublishHandler),
    get_redirect_route(
        r'%s/<story_id>' %
        feconf.VALIDATE_STORY_EXPLORATIONS_URL_PREFIX,
        story_editor.ValidateExplorationsHandler),

    get_redirect_route(
        '/classroom_page_status_handler', classroom.ClassroomPageStatusHandler),

    get_redirect_route(r'/emaildashboard', email_dashboard.EmailDashboardPage),
    get_redirect_route(
        r'/emaildashboarddatahandler',
        email_dashboard.EmailDashboardDataHandler),
    get_redirect_route(
        r'/querystatuscheck', email_dashboard.QueryStatusCheckHandler),
    get_redirect_route(
        r'/emaildashboardresult/<query_id>',
        email_dashboard.EmailDashboardResultPage),
    get_redirect_route(
        r'/emaildashboardcancelresult/<query_id>',
        email_dashboard.EmailDashboardCancelEmailHandler),
    get_redirect_route(
        r'/emaildashboardtestbulkemailhandler/<query_id>',
        email_dashboard.EmailDashboardTestBulkEmailHandler),
    get_redirect_route(
        r'%s' % feconf.EXPLORATION_METADATA_SEARCH_URL,
        collection_editor.ExplorationMetadataSearchHandler),
    get_redirect_route(
        r'/explorationdataextractionhandler', admin.DataExtractionQueryHandler),
    get_redirect_route(
        r'/senddummymailtoadminhandler', admin.SendDummyMailToAdminHandler),
    get_redirect_route(r'/updateusernamehandler', admin.UpdateUsernameHandler),
    get_redirect_route(r'/frontend_errors', FrontendErrorHandler),
    get_redirect_route(r'/logout', base.LogoutPage),

    get_redirect_route(
        r'%s/%s/<exploration_id>' % (
            feconf.IMPROVEMENTS_URL_PREFIX,
            constants.TASK_ENTITY_TYPE_EXPLORATION),
        improvements.ExplorationImprovementsHandler),
    get_redirect_route(
        r'%s/%s/<exploration_id>' % (
            feconf.IMPROVEMENTS_HISTORY_URL_PREFIX,
            constants.TASK_ENTITY_TYPE_EXPLORATION),
        improvements.ExplorationImprovementsHistoryHandler),
    get_redirect_route(
        r'%s/%s/<exploration_id>' % (
            feconf.IMPROVEMENTS_CONFIG_URL_PREFIX,
            constants.TASK_ENTITY_TYPE_EXPLORATION),
        improvements.ExplorationImprovementsConfigHandler),

    get_redirect_route(
        r'/issuesdatahandler/<exploration_id>', editor.FetchIssuesHandler),

    get_redirect_route(
        r'/ml/trainedclassifierhandler', classifier.TrainedClassifierHandler),
    get_redirect_route(
        r'/ml/nextjobhandler', classifier.NextJobHandler),

    get_redirect_route(
        r'/playthroughdatahandler/<exploration_id>/<playthrough_id>',
        editor.FetchPlaythroughHandler),

    get_redirect_route(
        r'/resolveissuehandler/<exploration_id>', editor.ResolveIssueHandler),

    get_redirect_route(
        r'%s' % feconf.CSRF_HANDLER_URL, base.CsrfTokenHandler),

    get_redirect_route(
        r'/platform_features_evaluation_handler',
<<<<<<< HEAD
        platform_feature.PlatformFeatureHandler),
=======
        platform_feature.PlatformFeaturesEvaluationHandler),
>>>>>>> 22f3c902

    get_redirect_route(
        r'/learn/<classroom_url_fragment>', classroom.ClassroomPage),
]

# Adding redirects for topic landing pages.
for subject in feconf.AVAILABLE_LANDING_PAGES:
    for topic in feconf.AVAILABLE_LANDING_PAGES[subject]:
        URLS.append(
            get_redirect_route(
                r'/%s/%s' % (subject, topic),
                custom_landing_pages.TopicLandingPage))

# 404 error handler (Needs to be at the end of the URLS list).
URLS.append(get_redirect_route(r'/<:.*>', base.Error404Handler))

app = transaction_services.toplevel_wrapper(  # pylint: disable=invalid-name
    webapp2.WSGIApplication(URLS, debug=feconf.DEBUG))<|MERGE_RESOLUTION|>--- conflicted
+++ resolved
@@ -828,11 +828,7 @@
 
     get_redirect_route(
         r'/platform_features_evaluation_handler',
-<<<<<<< HEAD
-        platform_feature.PlatformFeatureHandler),
-=======
         platform_feature.PlatformFeaturesEvaluationHandler),
->>>>>>> 22f3c902
 
     get_redirect_route(
         r'/learn/<classroom_url_fragment>', classroom.ClassroomPage),
